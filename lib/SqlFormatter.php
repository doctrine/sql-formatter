<?php
/**
 * SQL Formatter is a collection of utilities for debugging SQL queries.
 * It includes methods for formatting, syntax highlighting, removing comments, etc.
 *
 * @package    SqlFormatter
 * @author     Jeremy Dorn <jeremy@jeremydorn.com>
 * @author     Florin Patan <florinpatan@gmail.com>
 * @copyright  2013 Jeremy Dorn
 * @license    http://opensource.org/licenses/MIT
 * @link       http://github.com/jdorn/sql-formatter
 * @version    1.2.14
 */
class SqlFormatter
{
    // Constants for token types
    const TOKEN_TYPE_WHITESPACE = 0;
    const TOKEN_TYPE_WORD = 1;
    const TOKEN_TYPE_QUOTE = 2;
    const TOKEN_TYPE_BACKTICK_QUOTE = 3;
    const TOKEN_TYPE_RESERVED = 4;
    const TOKEN_TYPE_RESERVED_TOPLEVEL = 5;
    const TOKEN_TYPE_RESERVED_NEWLINE = 6;
    const TOKEN_TYPE_BOUNDARY = 7;
    const TOKEN_TYPE_COMMENT = 8;
    const TOKEN_TYPE_BLOCK_COMMENT = 9;
    const TOKEN_TYPE_NUMBER = 10;
    const TOKEN_TYPE_ERROR = 11;
    const TOKEN_TYPE_VARIABLE = 12;

    // Constants for different components of a token
    const TOKEN_TYPE = 0;
    const TOKEN_VALUE = 1;

    // Reserved words (for syntax highlighting)
    protected static $reserved = array(
        'ACCESSIBLE', 'ACTION', 'AGAINST', 'AGGREGATE', 'ALGORITHM', 'ALL', 'ALTER', 'ANALYSE', 'ANALYZE', 'AS', 'ASC',
        'AUTOCOMMIT', 'AUTO_INCREMENT', 'BACKUP', 'BEGIN', 'BETWEEN', 'BINLOG', 'BOTH', 'CASCADE', 'CASE', 'CHANGE', 'CHANGED', 'CHARACTER SET',
        'CHARSET', 'CHECK', 'CHECKSUM', 'COLLATE', 'COLLATION', 'COLUMN', 'COLUMNS', 'COMMENT', 'COMMIT', 'COMMITTED', 'COMPRESSED', 'CONCURRENT',
        'CONSTRAINT', 'CONTAINS', 'CONVERT', 'CREATE', 'CROSS', 'CURRENT_TIMESTAMP', 'DATABASE', 'DATABASES', 'DAY', 'DAY_HOUR', 'DAY_MINUTE',
        'DAY_SECOND', 'DEFAULT', 'DEFINER', 'DELAYED', 'DELETE', 'DESC', 'DESCRIBE', 'DETERMINISTIC', 'DISTINCT', 'DISTINCTROW', 'DIV',
        'DO', 'DUMPFILE', 'DUPLICATE', 'DYNAMIC', 'ELSE', 'ENCLOSED', 'END', 'ENGINE', 'ENGINE_TYPE', 'ENGINES', 'ESCAPE', 'ESCAPED', 'EVENTS', 'EXECUTE',
        'EXISTS', 'EXPLAIN', 'EXTENDED', 'FAST', 'FIELDS', 'FILE', 'FIRST', 'FIXED', 'FLUSH', 'FOR', 'FORCE', 'FOREIGN', 'FULL', 'FULLTEXT',
        'FUNCTION', 'GLOBAL', 'GRANT', 'GRANTS', 'GROUP_CONCAT', 'HEAP', 'HIGH_PRIORITY', 'HOSTS', 'HOUR', 'HOUR_MINUTE',
        'HOUR_SECOND', 'IDENTIFIED', 'IF', 'IFNULL', 'IGNORE', 'IN', 'INDEX', 'INDEXES', 'INFILE', 'INSERT', 'INSERT_ID', 'INSERT_METHOD', 'INTERVAL',
        'INTO', 'INVOKER', 'IS', 'ISOLATION', 'KEY', 'KEYS', 'KILL', 'LAST_INSERT_ID', 'LEADING', 'LEVEL', 'LIKE', 'LINEAR',
        'LINES', 'LOAD', 'LOCAL', 'LOCK', 'LOCKS', 'LOGS', 'LOW_PRIORITY', 'MARIA', 'MASTER', 'MASTER_CONNECT_RETRY', 'MASTER_HOST', 'MASTER_LOG_FILE',
        'MATCH','MAX_CONNECTIONS_PER_HOUR', 'MAX_QUERIES_PER_HOUR', 'MAX_ROWS', 'MAX_UPDATES_PER_HOUR', 'MAX_USER_CONNECTIONS',
        'MEDIUM', 'MERGE', 'MINUTE', 'MINUTE_SECOND', 'MIN_ROWS', 'MODE', 'MODIFY',
        'MONTH', 'MRG_MYISAM', 'MYISAM', 'NAMES', 'NATURAL', 'NOT', 'NOW()','NULL', 'OFFSET', 'ON', 'OPEN', 'OPTIMIZE', 'OPTION', 'OPTIONALLY',
        'ON UPDATE', 'ON DELETE', 'OUTFILE', 'PACK_KEYS', 'PAGE', 'PARTIAL', 'PARTITION', 'PARTITIONS', 'PASSWORD', 'PRIMARY', 'PRIVILEGES', 'PROCEDURE',
        'PROCESS', 'PROCESSLIST', 'PURGE', 'QUICK', 'RANGE', 'RAID0', 'RAID_CHUNKS', 'RAID_CHUNKSIZE','RAID_TYPE', 'READ', 'READ_ONLY',
        'READ_WRITE', 'REFERENCES', 'REGEXP', 'RELOAD', 'RENAME', 'REPAIR', 'REPEATABLE', 'REPLACE', 'REPLICATION', 'RESET', 'RESTORE', 'RESTRICT',
        'RETURN', 'RETURNS', 'REVOKE', 'RLIKE', 'ROLLBACK', 'ROW', 'ROWS', 'ROW_FORMAT', 'SECOND', 'SECURITY', 'SEPARATOR',
        'SERIALIZABLE', 'SESSION', 'SHARE', 'SHOW', 'SHUTDOWN', 'SLAVE', 'SONAME', 'SOUNDS', 'SQL',  'SQL_AUTO_IS_NULL', 'SQL_BIG_RESULT',
        'SQL_BIG_SELECTS', 'SQL_BIG_TABLES', 'SQL_BUFFER_RESULT', 'SQL_CALC_FOUND_ROWS', 'SQL_LOG_BIN', 'SQL_LOG_OFF', 'SQL_LOG_UPDATE',
        'SQL_LOW_PRIORITY_UPDATES', 'SQL_MAX_JOIN_SIZE', 'SQL_QUOTE_SHOW_CREATE', 'SQL_SAFE_UPDATES', 'SQL_SELECT_LIMIT', 'SQL_SLAVE_SKIP_COUNTER',
        'SQL_SMALL_RESULT', 'SQL_WARNINGS', 'SQL_CACHE', 'SQL_NO_CACHE', 'START', 'STARTING', 'STATUS', 'STOP', 'STORAGE',
        'STRAIGHT_JOIN', 'STRING', 'STRIPED', 'SUPER', 'TABLE', 'TABLES', 'TEMPORARY', 'TERMINATED', 'THEN', 'TO', 'TRAILING', 'TRANSACTIONAL', 'TRUE',
        'TRUNCATE', 'TYPE', 'TYPES', 'UNCOMMITTED', 'UNIQUE', 'UNLOCK', 'UNSIGNED', 'USAGE', 'USE', 'USING', 'VARIABLES',
        'VIEW', 'WHEN', 'WITH', 'WORK', 'WRITE', 'YEAR_MONTH'
    );

    // For SQL formatting
    // These keywords will all be on their own line
    protected static $reserved_toplevel = array(
        'SELECT', 'FROM', 'WHERE', 'SET', 'ORDER BY', 'GROUP BY', 'LIMIT', 'DROP',
        'VALUES', 'UPDATE', 'HAVING', 'ADD', 'AFTER', 'ALTER TABLE', 'DELETE FROM', 'UNION ALL', 'UNION', 'EXCEPT', 'INTERSECT'
    );

    protected static $reserved_newline = array(
        'LEFT OUTER JOIN', 'RIGHT OUTER JOIN', 'LEFT JOIN', 'RIGHT JOIN', 'OUTER JOIN', 'INNER JOIN', 'JOIN', 'XOR', 'OR', 'AND'
    );

    protected static $functions = array (
        'ABS', 'ACOS', 'ADDDATE', 'ADDTIME', 'AES_DECRYPT', 'AES_ENCRYPT', 'AREA', 'ASBINARY', 'ASCII', 'ASIN', 'ASTEXT', 'ATAN', 'ATAN2',
        'AVG', 'BDMPOLYFROMTEXT',  'BDMPOLYFROMWKB', 'BDPOLYFROMTEXT', 'BDPOLYFROMWKB', 'BENCHMARK', 'BIN', 'BIT_AND', 'BIT_COUNT', 'BIT_LENGTH',
        'BIT_OR', 'BIT_XOR', 'BOUNDARY',  'BUFFER',  'CAST', 'CEIL', 'CEILING', 'CENTROID',  'CHAR', 'CHARACTER_LENGTH', 'CHARSET', 'CHAR_LENGTH',
        'COALESCE', 'COERCIBILITY', 'COLLATION',  'COMPRESS', 'CONCAT', 'CONCAT_WS', 'CONNECTION_ID', 'CONTAINS', 'CONV', 'CONVERT', 'CONVERT_TZ',
        'CONVEXHULL',  'COS', 'COT', 'COUNT', 'CRC32', 'CROSSES', 'CURDATE', 'CURRENT_DATE', 'CURRENT_TIME', 'CURRENT_TIMESTAMP', 'CURRENT_USER',
        'CURTIME', 'DATABASE', 'DATE', 'DATEDIFF', 'DATE_ADD', 'DATE_DIFF', 'DATE_FORMAT', 'DATE_SUB', 'DAY', 'DAYNAME', 'DAYOFMONTH', 'DAYOFWEEK',
        'DAYOFYEAR', 'DECODE', 'DEFAULT', 'DEGREES', 'DES_DECRYPT', 'DES_ENCRYPT', 'DIFFERENCE', 'DIMENSION', 'DISJOINT', 'DISTANCE', 'ELT', 'ENCODE',
        'ENCRYPT', 'ENDPOINT', 'ENVELOPE', 'EQUALS', 'EXP', 'EXPORT_SET', 'EXTERIORRING', 'EXTRACT', 'EXTRACTVALUE', 'FIELD', 'FIND_IN_SET', 'FLOOR',
        'FORMAT', 'FOUND_ROWS', 'FROM_DAYS', 'FROM_UNIXTIME', 'GEOMCOLLFROMTEXT', 'GEOMCOLLFROMWKB', 'GEOMETRYCOLLECTION', 'GEOMETRYCOLLECTIONFROMTEXT',
        'GEOMETRYCOLLECTIONFROMWKB', 'GEOMETRYFROMTEXT', 'GEOMETRYFROMWKB', 'GEOMETRYN', 'GEOMETRYTYPE', 'GEOMFROMTEXT', 'GEOMFROMWKB', 'GET_FORMAT',
        'GET_LOCK', 'GLENGTH', 'GREATEST', 'GROUP_CONCAT', 'GROUP_UNIQUE_USERS', 'HEX', 'HOUR', 'IF', 'IFNULL', 'INET_ATON', 'INET_NTOA', 'INSERT', 'INSTR',
        'INTERIORRINGN', 'INTERSECTION', 'INTERSECTS',  'INTERVAL', 'ISCLOSED', 'ISEMPTY', 'ISNULL', 'ISRING', 'ISSIMPLE', 'IS_FREE_LOCK', 'IS_USED_LOCK',
        'LAST_DAY', 'LAST_INSERT_ID', 'LCASE', 'LEAST', 'LEFT', 'LENGTH', 'LINEFROMTEXT', 'LINEFROMWKB', 'LINESTRING', 'LINESTRINGFROMTEXT', 'LINESTRINGFROMWKB',
        'LN', 'LOAD_FILE', 'LOCALTIME', 'LOCALTIMESTAMP', 'LOCATE', 'LOG', 'LOG10', 'LOG2', 'LOWER', 'LPAD', 'LTRIM', 'MAKEDATE', 'MAKETIME', 'MAKE_SET',
        'MASTER_POS_WAIT', 'MAX', 'MBRCONTAINS', 'MBRDISJOINT', 'MBREQUAL', 'MBRINTERSECTS', 'MBROVERLAPS', 'MBRTOUCHES', 'MBRWITHIN', 'MD5', 'MICROSECOND',
        'MID', 'MIN', 'MINUTE', 'MLINEFROMTEXT', 'MLINEFROMWKB', 'MOD', 'MONTH', 'MONTHNAME', 'MPOINTFROMTEXT', 'MPOINTFROMWKB', 'MPOLYFROMTEXT', 'MPOLYFROMWKB',
        'MULTILINESTRING', 'MULTILINESTRINGFROMTEXT', 'MULTILINESTRINGFROMWKB', 'MULTIPOINT',  'MULTIPOINTFROMTEXT', 'MULTIPOINTFROMWKB', 'MULTIPOLYGON',
        'MULTIPOLYGONFROMTEXT', 'MULTIPOLYGONFROMWKB', 'NAME_CONST', 'NULLIF', 'NUMGEOMETRIES', 'NUMINTERIORRINGS',  'NUMPOINTS', 'OCT', 'OCTET_LENGTH',
        'OLD_PASSWORD', 'ORD', 'OVERLAPS', 'PASSWORD', 'PERIOD_ADD', 'PERIOD_DIFF', 'PI', 'POINT', 'POINTFROMTEXT', 'POINTFROMWKB', 'POINTN', 'POINTONSURFACE',
        'POLYFROMTEXT', 'POLYFROMWKB', 'POLYGON', 'POLYGONFROMTEXT', 'POLYGONFROMWKB', 'POSITION', 'POW', 'POWER', 'QUARTER', 'QUOTE', 'RADIANS', 'RAND',
        'RELATED', 'RELEASE_LOCK', 'REPEAT', 'REPLACE', 'REVERSE', 'RIGHT', 'ROUND', 'ROW_COUNT', 'RPAD', 'RTRIM', 'SCHEMA', 'SECOND', 'SEC_TO_TIME',
        'SESSION_USER', 'SHA', 'SHA1', 'SIGN', 'SIN', 'SLEEP', 'SOUNDEX', 'SPACE', 'SQRT', 'SRID', 'STARTPOINT', 'STD', 'STDDEV', 'STDDEV_POP', 'STDDEV_SAMP',
        'STRCMP', 'STR_TO_DATE', 'SUBDATE', 'SUBSTR', 'SUBSTRING', 'SUBSTRING_INDEX', 'SUBTIME', 'SUM', 'SYMDIFFERENCE', 'SYSDATE', 'SYSTEM_USER', 'TAN',
        'TIME', 'TIMEDIFF', 'TIMESTAMP', 'TIMESTAMPADD', 'TIMESTAMPDIFF', 'TIME_FORMAT', 'TIME_TO_SEC', 'TOUCHES', 'TO_DAYS', 'TRIM', 'TRUNCATE', 'UCASE',
        'UNCOMPRESS', 'UNCOMPRESSED_LENGTH', 'UNHEX', 'UNIQUE_USERS', 'UNIX_TIMESTAMP', 'UPDATEXML', 'UPPER', 'USER', 'UTC_DATE', 'UTC_TIME', 'UTC_TIMESTAMP',
        'UUID', 'VARIANCE', 'VAR_POP', 'VAR_SAMP', 'VERSION', 'WEEK', 'WEEKDAY', 'WEEKOFYEAR', 'WITHIN', 'X', 'Y', 'YEAR', 'YEARWEEK'
    );

    // Punctuation that can be used as a boundary between other tokens
    protected static $boundaries = array(',', ';',':', ')', '(', '.', '=', '<', '>', '+', '-', '*', '/', '!', '^', '%', '|', '&', '#');

    // For HTML syntax highlighting
    // Styles applied to different token types
    public static $quote_attributes = 'style="color: blue;"';
    public static $backtick_quote_attributes = 'style="color: purple;"';
    public static $reserved_attributes = 'style="font-weight:bold;"';
    public static $boundary_attributes = '';
    public static $number_attributes = 'style="color: green;"';
    public static $word_attributes = 'style="color: #333;"';
    public static $error_attributes = 'style="background-color: red;"';
    public static $comment_attributes = 'style="color: #aaa;"';
    public static $variable_attributes = 'style="color: orange;"';
    public static $pre_attributes = 'style="color: black; background-color: white;"';

    // Boolean - whether or not the current environment is the CLI
    // This affects the type of syntax highlighting
    // If not defined, it will be determined automatically
    public static $cli;

    // For CLI syntax highlighting
    public static $cli_quote = "\x1b[34;1m";
    public static $cli_backtick_quote = "\x1b[35;1m";
    public static $cli_reserved = "\x1b[37m";
    public static $cli_boundary = "";
    public static $cli_number = "\x1b[32;1m";
    public static $cli_word = "";
    public static $cli_error = "\x1b[31;1;7m";
    public static $cli_comment = "\x1b[30;1m";
    public static $cli_functions = "\x1b[37m";
    public static $cli_variable = "\x1b[36;1m";

    // The tab character to use when formatting SQL
    public static $tab = '  ';

    // This flag tells us if queries need to be enclosed in <pre> tags
    public static $use_pre = true;

    // This flag tells us if SqlFormatted has been initialized
    protected static $init;

    // Regular expressions for tokenizing
    protected static $regex_boundaries;
    protected static $regex_reserved;
    protected static $regex_reserved_newline;
    protected static $regex_reserved_toplevel;
    protected static $regex_function;

    // Cache variables
    // Only tokens shorter than this size will be cached.  Somewhere between 10 and 20 seems to work well for most cases.
    public static $max_cachekey_size = 15;
    protected static $token_cache = array();
    protected static $cache_hits = 0;
    protected static $cache_misses = 0;

    /**
     * Get stats about the token cache
     * @return Array An array containing the keys 'hits', 'misses', 'entries', and 'size' in bytes
     */
    public static function getCacheStats()
    {
        return array(
            'hits'=>self::$cache_hits,
            'misses'=>self::$cache_misses,
            'entries'=>count(self::$token_cache),
            'size'=>strlen(serialize(self::$token_cache))
        );
    }

    /**
     * Stuff that only needs to be done once.  Builds regular expressions and sorts the reserved words.
     */
    protected static function init()
    {
        if (self::$init) return;

<<<<<<< HEAD
        // Sort reserved word list from longest word to shortest, 3x faster than usort
        $reservedMap = array_combine(self::$reserved, array_map('strlen', self::$reserved));
        arsort($reservedMap);
        self::$reserved = array_keys($reservedMap);
=======
        // Sort reserved word list from longest word to shortest
        usort(self::$reserved, array(__CLASS__, 'sortLength'));
>>>>>>> d75c9630

        // Set up regular expressions
        self::$regex_boundaries = '('.implode('|',array_map(array(__CLASS__, 'quote_regex'),self::$boundaries)).')';
        self::$regex_reserved = '('.implode('|',array_map(array(__CLASS__, 'quote_regex'),self::$reserved)).')';
        self::$regex_reserved_toplevel = str_replace(' ','\\s+','('.implode('|',array_map(array(__CLASS__, 'quote_regex'),self::$reserved_toplevel)).')');
        self::$regex_reserved_newline = str_replace(' ','\\s+','('.implode('|',array_map(array(__CLASS__, 'quote_regex'),self::$reserved_newline)).')');

        self::$regex_function = '('.implode('|',array_map(array(__CLASS__, 'quote_regex'),self::$functions)).')';

        self::$init = true;
    }

    /**
     * Return the next token and token type in a SQL string.
     * Quoted strings, comments, reserved words, whitespace, and punctuation are all their own tokens.
     *
     * @param String $string   The SQL string
     * @param array  $previous The result of the previous getNextToken() call
     *
     * @return Array An associative array containing the type and value of the token.
     */
    protected static function getNextToken($string, $previous = null)
    {
        // Whitespace
        if (preg_match('/^\s+/',$string,$matches)) {
            return array(
                self::TOKEN_VALUE => $matches[0],
                self::TOKEN_TYPE=>self::TOKEN_TYPE_WHITESPACE
            );
        }

        // Comment
        if ($string[0] === '#' || (isset($string[1])&&($string[0]==='-'&&$string[1]==='-') || ($string[0]==='/'&&$string[1]==='*'))) {
            // Comment until end of line
            if ($string[0] === '-' || $string[0] === '#') {
                $last = strpos($string, "\n");
                $type = self::TOKEN_TYPE_COMMENT;
            } else { // Comment until closing comment tag
                $last = strpos($string, "*/", 2) + 2;
                $type = self::TOKEN_TYPE_BLOCK_COMMENT;
            }

            if ($last === false) {
                $last = strlen($string);
            }

            return array(
                self::TOKEN_VALUE => substr($string, 0, $last),
                self::TOKEN_TYPE  => $type
            );
        }

        // Quoted String
        if ($string[0]==='"' || $string[0]==='\'' || $string[0]==='`') {
            $return = array(
                self::TOKEN_TYPE => ($string[0]==='`'? self::TOKEN_TYPE_BACKTICK_QUOTE : self::TOKEN_TYPE_QUOTE),
                self::TOKEN_VALUE => self::getQuotedString($string)
            );

            // If a quote was opened, but doesn't have a closing quote, return the remaining string
            if ($return[self::TOKEN_VALUE] === null) {
                $return[self::TOKEN_VALUE] = $string;
            }

            return $return;
        }

        // User-defined Variable
        if ($string[0] === '@' && isset($string[1])) {
            // If the variable name is quoted
            if ($string[1]==='"' || $string[1]==='\'' || $string[1]==='`') {
                return array(
                    self::TOKEN_VALUE => '@'.self::getQuotedString(substr($string,1)),
                    self::TOKEN_TYPE => self::TOKEN_TYPE_VARIABLE
                );
            }
            // Non-quoted variable name
            else {
                preg_match('/^(@[a-zA-Z0-9\._\$]+)/',$string,$matches);
                if ($matches) {
                    return array(
                        self::TOKEN_VALUE => $matches[1],
                        self::TOKEN_TYPE => self::TOKEN_TYPE_VARIABLE
                    );
                }
            }
        }

        // Number (decimal, binary, or hex)
        if (preg_match('/^([0-9]+(\.[0-9]+)?|0x[0-9a-fA-F]+|0b[01]+)($|\s|"\'`|'.self::$regex_boundaries.')/',$string,$matches)) {
            return array(
                self::TOKEN_VALUE => $matches[1],
                self::TOKEN_TYPE=>self::TOKEN_TYPE_NUMBER
            );
        }

        // Boundary Character (punctuation and symbols)
        if (preg_match('/^('.self::$regex_boundaries.')/',$string,$matches)) {
            return array(
                self::TOKEN_VALUE => $matches[1],
                self::TOKEN_TYPE  => self::TOKEN_TYPE_BOUNDARY
            );
        }

        // A reserved word cannot be preceded by a '.'
        // this makes it so in "mytable.from", "from" is not considered a reserved word
        if (!$previous || !isset($previous[self::TOKEN_VALUE]) || $previous[self::TOKEN_VALUE] !== '.') {
            $upper = strtoupper($string);
            // Top Level Reserved Word
            if (preg_match('/^('.self::$regex_reserved_toplevel.')($|\s|'.self::$regex_boundaries.')/', $upper,$matches)) {
                return array(
                    self::TOKEN_TYPE=>self::TOKEN_TYPE_RESERVED_TOPLEVEL,
                    self::TOKEN_VALUE=>substr($string,0,strlen($matches[1]))
                );
            }
            // Newline Reserved Word
            if (preg_match('/^('.self::$regex_reserved_newline.')($|\s|'.self::$regex_boundaries.')/', $upper,$matches)) {
                return array(
                    self::TOKEN_TYPE=>self::TOKEN_TYPE_RESERVED_NEWLINE,
                    self::TOKEN_VALUE=>substr($string,0,strlen($matches[1]))
                );
            }
            // Other Reserved Word
            if (preg_match('/^('.self::$regex_reserved.')($|\s|'.self::$regex_boundaries.')/', $upper,$matches)) {
                return array(
                    self::TOKEN_TYPE=>self::TOKEN_TYPE_RESERVED,
                    self::TOKEN_VALUE=>substr($string,0,strlen($matches[1]))
                );
            }
        }

        // A function must be suceeded by '('
        // this makes it so "count(" is considered a function, but "count" alone is not
        $upper = strtoupper($string);
        // function
        if (preg_match('/^('.self::$regex_function.'[(]|\s|[)])/', $upper,$matches)) {
            return array(
                self::TOKEN_TYPE=>self::TOKEN_TYPE_RESERVED,
                self::TOKEN_VALUE=>substr($string,0,strlen($matches[1])-1)
            );
        }

        // Non reserved word
        preg_match('/^(.*?)($|\s|["\'`]|'.self::$regex_boundaries.')/',$string,$matches);

        return array(
            self::TOKEN_VALUE => $matches[1],
            self::TOKEN_TYPE  => self::TOKEN_TYPE_WORD
        );
    }

    protected static function getQuotedString($string)
    {
        // This checks for the following patterns:
        // 1. backtick quoted string using `` to escape
        // 2. double quoted string using "" or \" to escape
        // 3. single quoted string using '' or \' to escape
        if ( preg_match('/^(((`[^`]*($|`))+)|(("[^"\\\\]*(?:\\\\.[^"\\\\]*)*("|$))+)|((\'[^\'\\\\]*(?:\\\\.[^\'\\\\]*)*(\'|$))+))/s', $string, $matches)) {
            return $matches[1];
        }

        return null;
    }

    /**
     * Takes a SQL string and breaks it into tokens.
     * Each token is an associative array with type and value.
     *
     * @param String $string The SQL string
     *
     * @return Array An array of tokens.
     */
    protected static function tokenize($string)
    {
        self::init();

        $tokens = array();

        // Used for debugging if there is an error while tokenizing the string
        $original_length = strlen($string);

        // Used to make sure the string keeps shrinking on each iteration
        $old_string_len = strlen($string) + 1;

        $token = null;

        $current_length = strlen($string);

        // Keep processing the string until it is empty
        while ($current_length) {
            // If the string stopped shrinking, there was a problem
            if ($old_string_len <= $current_length) {
                $tokens[] = array(
                    self::TOKEN_VALUE=>$string,
                    self::TOKEN_TYPE=>self::TOKEN_TYPE_ERROR
                );

                return $tokens;
            }
            $old_string_len =  $current_length;

            // Determine if we can use caching
            if ($current_length >= self::$max_cachekey_size) {
                $cacheKey = substr($string,0,self::$max_cachekey_size);
            } else {
                $cacheKey = false;
            }

            // See if the token is already cached
            if ($cacheKey && isset(self::$token_cache[$cacheKey])) {
                // Retrieve from cache
                $token = self::$token_cache[$cacheKey];
                $token_length = strlen($token[self::TOKEN_VALUE]);
                self::$cache_hits++;
            } else {
                // Get the next token and the token type
                $token = self::getNextToken($string, $token);
                $token_length = strlen($token[self::TOKEN_VALUE]);
                self::$cache_misses++;

                // If the token is shorter than the max length, store it in cache
                if ($cacheKey && $token_length < self::$max_cachekey_size) {
                    self::$token_cache[$cacheKey] = $token;
                }
            }

            $tokens[] = $token;

            // Advance the string
            $string = substr($string, $token_length);

            $current_length -= $token_length;
        }

        return $tokens;
    }

    /**
     * Format the whitespace in a SQL string to make it easier to read.
     *
     * @param String  $string    The SQL string
     * @param boolean $highlight If true, syntax highlighting will also be performed
     *
     * @return String The SQL string with HTML styles and formatting wrapped in a <pre> tag
     */
    public static function format($string, $highlight=true)
    {
        // This variable will be populated with formatted html
        $return = '';

        // Use an actual tab while formatting and then switch out with self::$tab at the end
        $tab = "\t";

        $indent_level = 0;
        $newline = false;
        $inline_parentheses = false;
        $increase_special_indent = false;
        $increase_block_indent = false;
        $indent_types = array();
        $added_newline = false;
        $inline_count = 0;
        $inline_indented = false;
        $clause_limit = false;

        // Tokenize String
        $original_tokens = self::tokenize($string);

        // Remove existing whitespace
        $tokens = array();
        foreach ($original_tokens as $i=>$token) {
            if ($token[self::TOKEN_TYPE] !== self::TOKEN_TYPE_WHITESPACE) {
                $token['i'] = $i;
                $tokens[] = $token;
            }
        }

        // Format token by token
        foreach ($tokens as $i=>$token) {
            // Get highlighted token if doing syntax highlighting
            if ($highlight) {
                $highlighted = self::highlightToken($token);
            } else { // If returning raw text
                $highlighted = $token[self::TOKEN_VALUE];
            }

            // If we are increasing the special indent level now
            if ($increase_special_indent) {
                $indent_level++;
                $increase_special_indent = false;
                array_unshift($indent_types,'special');
            }
            // If we are increasing the block indent level now
            if ($increase_block_indent) {
                $indent_level++;
                $increase_block_indent = false;
                array_unshift($indent_types,'block');
            }

            // If we need a new line before the token
            if ($newline) {
                $return .= "\n" . str_repeat($tab, $indent_level);
                $newline = false;
                $added_newline = true;
            } else {
                $added_newline = false;
            }

            // Display comments directly where they appear in the source
            if ($token[self::TOKEN_TYPE] === self::TOKEN_TYPE_COMMENT || $token[self::TOKEN_TYPE] === self::TOKEN_TYPE_BLOCK_COMMENT) {
                if ($token[self::TOKEN_TYPE] === self::TOKEN_TYPE_BLOCK_COMMENT) {
                    $indent = str_repeat($tab,$indent_level);
                    $return .= "\n" . $indent;
                    $highlighted = str_replace("\n","\n".$indent,$highlighted);
                }

                $return .= $highlighted;
                $newline = true;
                continue;
            }

            if ($inline_parentheses) {
                // End of inline parentheses
                if ($token[self::TOKEN_VALUE] === ')') {
                    $return = rtrim($return,' ');

                    if ($inline_indented) {
                        array_shift($indent_types);
                        $indent_level --;
                        $return .= "\n" . str_repeat($tab, $indent_level);
                    }

                    $inline_parentheses = false;

                    $return .= $highlighted . ' ';
                    continue;
                }

                if ($token[self::TOKEN_VALUE] === ',') {
                    if ($inline_count >= 30) {
                        $inline_count = 0;
                        $newline = true;
                    }
                }

                $inline_count += strlen($token[self::TOKEN_VALUE]);
            }

            // Opening parentheses increase the block indent level and start a new line
            if ($token[self::TOKEN_VALUE] === '(') {
                // First check if this should be an inline parentheses block
                // Examples are "NOW()", "COUNT(*)", "int(10)", key(`somecolumn`), DECIMAL(7,2)
                // Allow up to 3 non-whitespace tokens inside inline parentheses
                $length = 0;
                for ($j=1;$j<=250;$j++) {
                    // Reached end of string
                    if (!isset($tokens[$i+$j])) break;

                    $next = $tokens[$i+$j];

                    // Reached closing parentheses, able to inline it
                    if ($next[self::TOKEN_VALUE] === ')') {
                        $inline_parentheses = true;
                        $inline_count = 0;
                        $inline_indented = false;
                        break;
                    }

                    // Reached an invalid token for inline parentheses
                    if ($next[self::TOKEN_VALUE]===';' || $next[self::TOKEN_VALUE]==='(') {
                        break;
                    }

                    // Reached an invalid token type for inline parentheses
                    if ($next[self::TOKEN_TYPE]===self::TOKEN_TYPE_RESERVED_TOPLEVEL || $next[self::TOKEN_TYPE]===self::TOKEN_TYPE_RESERVED_NEWLINE || $next[self::TOKEN_TYPE]===self::TOKEN_TYPE_COMMENT || $next[self::TOKEN_TYPE]===self::TOKEN_TYPE_BLOCK_COMMENT) {
                        break;
                    }

                    $length += strlen($next[self::TOKEN_VALUE]);
                }

                if ($inline_parentheses && $length > 30) {
                    $increase_block_indent = true;
                    $inline_indented = true;
                    $newline = true;
                }

                // Take out the preceding space unless there was whitespace there in the original query
                if (isset($original_tokens[$token['i']-1]) && $original_tokens[$token['i']-1][self::TOKEN_TYPE] !== self::TOKEN_TYPE_WHITESPACE) {
                    $return = rtrim($return,' ');
                }

                if (!$inline_parentheses) {
                    $increase_block_indent = true;
                    // Add a newline after the parentheses
                    $newline = true;
                }

            }

            // Closing parentheses decrease the block indent level
            elseif ($token[self::TOKEN_VALUE] === ')') {
                // Remove whitespace before the closing parentheses
                $return = rtrim($return,' ');

                $indent_level--;

                // Reset indent level
                while ($j=array_shift($indent_types)) {
                    if ($j==='special') {
                        $indent_level--;
                    } else {
                        break;
                    }
                }

                if ($indent_level < 0) {
                    // This is an error
                    $indent_level = 0;

                    if ($highlight) {
                        $return .= "\n".self::highlightError($token[self::TOKEN_VALUE]);
                        continue;
                    }
                }

                // Add a newline before the closing parentheses (if not already added)
                if (!$added_newline) {
                    $return .= "\n" . str_repeat($tab, $indent_level);
                }
            }

            // Top level reserved words start a new line and increase the special indent level
            elseif ($token[self::TOKEN_TYPE] === self::TOKEN_TYPE_RESERVED_TOPLEVEL) {
                $increase_special_indent = true;

                // If the last indent type was 'special', decrease the special indent for this round
                reset($indent_types);
                if (current($indent_types)==='special') {
                    $indent_level--;
                    array_shift($indent_types);
                }

                // Add a newline after the top level reserved word
                $newline = true;
                // Add a newline before the top level reserved word (if not already added)
                if (!$added_newline) {
                    $return .= "\n" . str_repeat($tab, $indent_level);
                }
                // If we already added a newline, redo the indentation since it may be different now
                else {
                    $return = rtrim($return,$tab).str_repeat($tab, $indent_level);
                }

                // If the token may have extra whitespace
                if (strpos($token[self::TOKEN_VALUE],' ')!==false || strpos($token[self::TOKEN_VALUE],"\n")!==false || strpos($token[self::TOKEN_VALUE],"\t")!==false) {
                    $highlighted = preg_replace('/\s+/',' ',$highlighted);
                }
                //if SQL 'LIMIT' clause, start variable to reset newline
                if ($token[self::TOKEN_VALUE] === 'LIMIT' && !$inline_parentheses) {
                    $clause_limit = true;
                }
            }

            // Checks if we are out of the limit clause
            elseif ($clause_limit && $token[self::TOKEN_VALUE] !== "," && $token[self::TOKEN_TYPE] !== self::TOKEN_TYPE_NUMBER && $token[self::TOKEN_TYPE] !== self::TOKEN_TYPE_WHITESPACE) {
                $clause_limit = false;
            }

            // Commas start a new line (unless within inline parentheses or SQL 'LIMIT' clause)
            elseif ($token[self::TOKEN_VALUE] === ',' && !$inline_parentheses) {
                //If the previous TOKEN_VALUE is 'LIMIT', resets new line
                if ($clause_limit === true) {
                    $newline = false;
                    $clause_limit = false;
                }
                // All other cases of commas
                else {
                    $newline = true;
                }
            }

            // Newline reserved words start a new line
            elseif ($token[self::TOKEN_TYPE] === self::TOKEN_TYPE_RESERVED_NEWLINE) {
                // Add a newline before the reserved word (if not already added)
                if (!$added_newline) {
                    $return .= "\n" . str_repeat($tab, $indent_level);
                }

                // If the token may have extra whitespace
                if (strpos($token[self::TOKEN_VALUE],' ')!==false || strpos($token[self::TOKEN_VALUE],"\n")!==false || strpos($token[self::TOKEN_VALUE],"\t")!==false) {
                    $highlighted = preg_replace('/\s+/',' ',$highlighted);
                }
            }

            // Multiple boundary characters in a row should not have spaces between them (not including parentheses)
            elseif ($token[self::TOKEN_TYPE] === self::TOKEN_TYPE_BOUNDARY) {
                if ($tokens[$i-1][self::TOKEN_TYPE] === self::TOKEN_TYPE_BOUNDARY) {
                    if (isset($original_tokens[$token['i']-1]) && $original_tokens[$token['i']-1][self::TOKEN_TYPE] !== self::TOKEN_TYPE_WHITESPACE) {
                        $return = rtrim($return,' ');
                    }
                }
            }

            // If the token shouldn't have a space before it
            if ($token[self::TOKEN_VALUE] === '.' || $token[self::TOKEN_VALUE] === ',' || $token[self::TOKEN_VALUE] === ';') {
                $return = rtrim($return, ' ');
            }

            $return .= $highlighted.' ';

            // If the token shouldn't have a space after it
            if ($token[self::TOKEN_VALUE] === '(' || $token[self::TOKEN_VALUE] === '.') {
                $return = rtrim($return,' ');
            }
        }

        // If there are unmatched parentheses
        if ($highlight && array_search('block',$indent_types) !== false) {
            $return .= "\n".self::highlightError("WARNING: unclosed parentheses or section");
        }

        // Replace tab characters with the configuration tab character
        $return = trim(str_replace("\t",self::$tab,$return));

        if ($highlight) {
            $return = self::output($return);
        }

        return $return;
    }

    /**
     * Add syntax highlighting to a SQL string
     *
     * @param String $string The SQL string
     *
     * @return String The SQL string with HTML styles applied
     */
    public static function highlight($string)
    {
        $tokens = self::tokenize($string);

        $return = '';

        foreach ($tokens as $token) {
            $return .= self::highlightToken($token);
        }

        return self::output($return);
    }

    /**
     * Split a SQL string into multiple queries.
     * Uses ";" as a query delimiter.
     *
     * @param String $string The SQL string
     *
     * @return Array An array of individual query strings without trailing semicolons
     */
    public static function splitQuery($string)
    {
        $queries = array();
        $current_query = '';
        $empty = true;

        $tokens = self::tokenize($string);

        foreach ($tokens as $token) {
            // If this is a query separator
            if ($token[self::TOKEN_VALUE] === ';') {
                if (!$empty) {
                    $queries[] = $current_query.';';
                }
                $current_query = '';
                $empty = true;
                continue;
            }

            // If this is a non-empty character
            if ($token[self::TOKEN_TYPE] !== self::TOKEN_TYPE_WHITESPACE && $token[self::TOKEN_TYPE] !== self::TOKEN_TYPE_COMMENT && $token[self::TOKEN_TYPE] !== self::TOKEN_TYPE_BLOCK_COMMENT) {
                $empty = false;
            }

            $current_query .= $token[self::TOKEN_VALUE];
        }

        if (!$empty) {
            $queries[] = trim($current_query);
        }

        return $queries;
    }

    /**
     * Remove all comments from a SQL string
     *
     * @param String $string The SQL string
     *
     * @return String The SQL string without comments
     */
    public static function removeComments($string)
    {
        $result = '';

        $tokens = self::tokenize($string);

        foreach ($tokens as $token) {
            // Skip comment tokens
            if ($token[self::TOKEN_TYPE] === self::TOKEN_TYPE_COMMENT || $token[self::TOKEN_TYPE] === self::TOKEN_TYPE_BLOCK_COMMENT) {
                continue;
            }

            $result .= $token[self::TOKEN_VALUE];
        }
        $result = self::format( $result,false);

        return $result;
    }

    /**
     * Compress a query by collapsing white space and removing comments
     *
     * @param String $string The SQL string
     *
     * @return String The SQL string without comments
     */
    public static function compress($string)
    {
        $result = '';

        $tokens = self::tokenize($string);

        $whitespace = true;
        foreach ($tokens as $token) {
            // Skip comment tokens
            if ($token[self::TOKEN_TYPE] === self::TOKEN_TYPE_COMMENT || $token[self::TOKEN_TYPE] === self::TOKEN_TYPE_BLOCK_COMMENT) {
                continue;
            }
            // Remove extra whitespace in reserved words (e.g "OUTER     JOIN" becomes "OUTER JOIN")
            elseif ($token[self::TOKEN_TYPE] === self::TOKEN_TYPE_RESERVED || $token[self::TOKEN_TYPE] === self::TOKEN_TYPE_RESERVED_NEWLINE || $token[self::TOKEN_TYPE] === self::TOKEN_TYPE_RESERVED_TOPLEVEL) {
                $token[self::TOKEN_VALUE] = preg_replace('/\s+/',' ',$token[self::TOKEN_VALUE]);
            }

            if ($token[self::TOKEN_TYPE] === self::TOKEN_TYPE_WHITESPACE) {
                // If the last token was whitespace, don't add another one
                if ($whitespace) {
                    continue;
                } else {
                    $whitespace = true;
                    // Convert all whitespace to a single space
                    $token[self::TOKEN_VALUE] = ' ';
                }
            } else {
                $whitespace = false;
            }

            $result .= $token[self::TOKEN_VALUE];
        }

        return rtrim($result);
    }

    /**
     * Highlights a token depending on its type.
     *
     * @param Array $token An associative array containing type and value.
     *
     * @return String HTML code of the highlighted token.
     */
    protected static function highlightToken($token)
    {
        $type = $token[self::TOKEN_TYPE];

        if (self::is_cli()) {
            $token = $token[self::TOKEN_VALUE];
        } else {
            $token = htmlentities($token[self::TOKEN_VALUE],ENT_COMPAT,'UTF-8');
        }

        if ($type===self::TOKEN_TYPE_BOUNDARY) {
            return self::highlightBoundary($token);
        } elseif ($type===self::TOKEN_TYPE_WORD) {
            return self::highlightWord($token);
        } elseif ($type===self::TOKEN_TYPE_BACKTICK_QUOTE) {
            return self::highlightBacktickQuote($token);
        } elseif ($type===self::TOKEN_TYPE_QUOTE) {
            return self::highlightQuote($token);
        } elseif ($type===self::TOKEN_TYPE_RESERVED) {
            return self::highlightReservedWord($token);
        } elseif ($type===self::TOKEN_TYPE_RESERVED_TOPLEVEL) {
            return self::highlightReservedWord($token);
        } elseif ($type===self::TOKEN_TYPE_RESERVED_NEWLINE) {
            return self::highlightReservedWord($token);
        } elseif ($type===self::TOKEN_TYPE_NUMBER) {
            return self::highlightNumber($token);
        } elseif ($type===self::TOKEN_TYPE_VARIABLE) {
            return self::highlightVariable($token);
        } elseif ($type===self::TOKEN_TYPE_COMMENT || $type===self::TOKEN_TYPE_BLOCK_COMMENT) {
            return self::highlightComment($token);
        }

        return $token;
    }

    /**
     * Highlights a quoted string
     *
     * @param String $value The token's value
     *
     * @return String HTML code of the highlighted token.
     */
    protected static function highlightQuote($value)
    {
        if (self::is_cli()) {
            return self::$cli_quote . $value . "\x1b[0m";
        } else {
            return '<span ' . self::$quote_attributes . '>' . $value . '</span>';
        }
    }

    /**
     * Highlights a backtick quoted string
     *
     * @param String $value The token's value
     *
     * @return String HTML code of the highlighted token.
     */
    protected static function highlightBacktickQuote($value)
    {
        if (self::is_cli()) {
            return self::$cli_backtick_quote . $value . "\x1b[0m";
        } else {
            return '<span ' . self::$backtick_quote_attributes . '>' . $value . '</span>';
        }
    }

    /**
     * Highlights a reserved word
     *
     * @param String $value The token's value
     *
     * @return String HTML code of the highlighted token.
     */
    protected static function highlightReservedWord($value)
    {
        if (self::is_cli()) {
            return self::$cli_reserved . $value . "\x1b[0m";
        } else {
            return '<span ' . self::$reserved_attributes . '>' . $value . '</span>';
        }
    }

    /**
     * Highlights a boundary token
     *
     * @param String $value The token's value
     *
     * @return String HTML code of the highlighted token.
     */
    protected static function highlightBoundary($value)
    {
        if ($value==='(' || $value===')') return $value;

        if (self::is_cli()) {
            return self::$cli_boundary . $value . "\x1b[0m";
        } else {
            return '<span ' . self::$boundary_attributes . '>' . $value . '</span>';
        }
    }

    /**
     * Highlights a number
     *
     * @param String $value The token's value
     *
     * @return String HTML code of the highlighted token.
     */
    protected static function highlightNumber($value)
    {
        if (self::is_cli()) {
            return self::$cli_number . $value . "\x1b[0m";
        } else {
            return '<span ' . self::$number_attributes . '>' . $value . '</span>';
        }
    }

    /**
     * Highlights an error
     *
     * @param String $value The token's value
     *
     * @return String HTML code of the highlighted token.
     */
    protected static function highlightError($value)
    {
        if (self::is_cli()) {
            return self::$cli_error . $value . "\x1b[0m";
        } else {
            return '<span ' . self::$error_attributes . '>' . $value . '</span>';
        }
    }

    /**
     * Highlights a comment
     *
     * @param String $value The token's value
     *
     * @return String HTML code of the highlighted token.
     */
    protected static function highlightComment($value)
    {
        if (self::is_cli()) {
            return self::$cli_comment . $value . "\x1b[0m";
        } else {
            return '<span ' . self::$comment_attributes . '>' . $value . '</span>';
        }
    }

    /**
     * Highlights a word token
     *
     * @param String $value The token's value
     *
     * @return String HTML code of the highlighted token.
     */
    protected static function highlightWord($value)
    {
        if (self::is_cli()) {
            return self::$cli_word . $value . "\x1b[0m";
        } else {
            return '<span ' . self::$word_attributes . '>' . $value . '</span>';
        }
    }

    /**
     * Highlights a variable token
     *
     * @param String $value The token's value
     *
     * @return String HTML code of the highlighted token.
     */
    protected static function highlightVariable($value)
    {
        if (self::is_cli()) {
            return self::$cli_variable . $value . "\x1b[0m";
        } else {
            return '<span ' . self::$variable_attributes . '>' . $value . '</span>';
        }
    }

    /**
     * Helper function for building regular expressions for reserved words and boundary characters
     *
     * @param String $a The string to be quoted
     *
     * @return String The quoted string
     */
    private static function quote_regex($a)
    {
        return preg_quote($a,'/');
    }

    /**
     * Helper function for building string output
     *
     * @param String $string The string to be quoted
     *
     * @return String The quoted string
     */
    private static function output($string)
    {
        if (self::is_cli()) {
            return $string."\n";
        } else {
            $string=trim($string);
            if (!self::$use_pre) {
                return $string;
            }

            return '<pre '.self::$pre_attributes.'>' . $string . '</pre>';
        }
    }

    private static function is_cli()
    {
        if (isset(self::$cli)) return self::$cli;
        else return php_sapi_name() === 'cli';
    }

}<|MERGE_RESOLUTION|>--- conflicted
+++ resolved
@@ -178,15 +178,10 @@
     {
         if (self::$init) return;
 
-<<<<<<< HEAD
         // Sort reserved word list from longest word to shortest, 3x faster than usort
         $reservedMap = array_combine(self::$reserved, array_map('strlen', self::$reserved));
         arsort($reservedMap);
         self::$reserved = array_keys($reservedMap);
-=======
-        // Sort reserved word list from longest word to shortest
-        usort(self::$reserved, array(__CLASS__, 'sortLength'));
->>>>>>> d75c9630
 
         // Set up regular expressions
         self::$regex_boundaries = '('.implode('|',array_map(array(__CLASS__, 'quote_regex'),self::$boundaries)).')';
