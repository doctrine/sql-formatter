--- conflicted
+++ resolved
@@ -1,8 +1,4 @@
-<<<<<<< HEAD
-SELECT customer_id, customer_name, COUNT(order_id) as total FROM customers INNER JOIN orders ON customers.customer_id = orders.customer_id AND orders.type = 1 OR orders.type = 2 INNER JOIN orders2 ON customers.customer_id2 = orders2.customer_id AND orders2.type = 1 OR orders2.type = 2 GROUP BY customer_id, customer_name HAVING COUNT(order_id) > 5 ORDER BY COUNT(order_id) DESC;
-=======
-SELECT customer_id, customer_name, COUNT(order_id) AS total FROM customers INNER JOIN orders ON customers.customer_id = orders.customer_id GROUP BY customer_id, customer_name HAVING COUNT(order_id) > 5 ORDER BY COUNT(order_id) DESC;
->>>>>>> a321d114
+SELECT customer_id, customer_name, COUNT(order_id) AS total FROM customers INNER JOIN orders ON customers.customer_id = orders.customer_id AND orders.type = 1 OR orders.type = 2 INNER JOIN orders2 ON customers.customer_id2 = orders2.customer_id AND orders2.type = 1 OR orders2.type = 2 GROUP BY customer_id, customer_name HAVING COUNT(order_id) > 5 ORDER BY COUNT(order_id) DESC;
 ---
 UPDATE customers SET totalorders = ordersummary.total FROM (SELECT customer_id, COUNT(order_id) AS total FROM orders GROUP BY customer_id) AS ordersummary WHERE customers.customer_id = ordersummary.customer_id
 ---
