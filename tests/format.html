SELECT
  customer_id,
  customer_name,
  COUNT(order_id) as total
FROM
  customers
  INNER JOIN orders
    ON customers.customer_id = orders.customer_id
    AND orders.type = 1
    OR orders.type = 2
  INNER JOIN orders2
    ON customers.customer_id2 = orders2.customer_id
    AND orders2.type = 1
    OR orders2.type = 2
GROUP BY
  customer_id,
  customer_name
HAVING
  COUNT(order_id) > 5
ORDER BY
  COUNT(order_id) DESC;
---
UPDATE
  customers
SET
  totalorders = ordersummary.total
FROM
  (
    SELECT
      customer_id,
      count(order_id) As total
    FROM
      orders
    GROUP BY
      customer_id
  ) As ordersummary
WHERE
  customers.customer_id = ordersummary.customer_id
---
SELECT
  *
FROM
  sometable
UNION ALL
SELECT
  *
FROM
  someothertable;
---
SET
  NAMES 'utf8';
---
CREATE TABLE `PREFIX_address` (
  `id_address` int(10) unsigned NOT NULL auto_increment,
  `id_country` int(10) unsigned NOT NULL,
  `id_state` int(10) unsigned default NULL,
  `id_customer` int(10) unsigned NOT NULL default '0',
  `id_manufacturer` int(10) unsigned NOT NULL default '0',
  `id_supplier` int(10) unsigned NOT NULL default '0',
  `id_warehouse` int(10) unsigned NOT NULL default '0',
  `alias` varchar(32) NOT NULL,
  `company` varchar(64) default NULL,
  `lastname` varchar(32) NOT NULL,
  `firstname` varchar(32) NOT NULL,
  `address1` varchar(128) NOT NULL,
  `address2` varchar(128) default NULL,
  `postcode` varchar(12) default NULL,
  `city` varchar(64) NOT NULL,
  `other` text,
  `phone` varchar(16) default NULL,
  `phone_mobile` varchar(16) default NULL,
  `vat_number` varchar(32) default NULL,
  `dni` varchar(16) DEFAULT NULL,
  `date_add` datetime NOT NULL,
  `date_upd` datetime NOT NULL,
  `active` tinyint(1) unsigned NOT NULL default '1',
  `deleted` tinyint(1) unsigned NOT NULL default '0',
  PRIMARY KEY (`id_address`),
  KEY `address_customer` (`id_customer`),
  KEY `id_country` (`id_country`),
  KEY `id_state` (`id_state`),
  KEY `id_manufacturer` (`id_manufacturer`),
  KEY `id_supplier` (`id_supplier`),
  KEY `id_warehouse` (`id_warehouse`)
) ENGINE = ENGINE_TYPE DEFAULT CHARSET = utf8
---
CREATE TABLE `PREFIX_alias` (
  `id_alias` int(10) unsigned NOT NULL auto_increment,
  `alias` varchar(255) NOT NULL,
  `search` varchar(255) NOT NULL,
  `active` tinyint(1) NOT NULL default '1',
  PRIMARY KEY (`id_alias`),
  UNIQUE KEY `alias` (`alias`)
) ENGINE = ENGINE_TYPE DEFAULT CHARSET = utf8
---
CREATE TABLE `PREFIX_carrier` (
  `id_carrier` int(10) unsigned NOT NULL AUTO_INCREMENT,
  `id_reference` int(10) unsigned NOT NULL,
  `id_tax_rules_group` int(10) unsigned DEFAULT '0',
  `name` varchar(64) NOT NULL,
  `url` varchar(255) DEFAULT NULL,
  `active` tinyint(1) unsigned NOT NULL DEFAULT '0',
  `deleted` tinyint(1) unsigned NOT NULL DEFAULT '0',
  `shipping_handling` tinyint(1) unsigned NOT NULL DEFAULT '1',
  `range_behavior` tinyint(1) unsigned NOT NULL DEFAULT '0',
  `is_module` tinyint(1) unsigned NOT NULL DEFAULT '0',
  `is_free` tinyint(1) unsigned NOT NULL DEFAULT '0',
  `shipping_external` tinyint(1) unsigned NOT NULL DEFAULT '0',
  `need_range` tinyint(1) unsigned NOT NULL DEFAULT '0',
  `external_module_name` varchar(64) DEFAULT NULL,
  `shipping_method` int(2) NOT NULL DEFAULT '0',
  `position` int(10) unsigned NOT NULL default '0',
  `max_width` int(10) DEFAULT 0,
  `max_height` int(10) DEFAULT 0,
  `max_depth` int(10) DEFAULT 0,
  `max_weight` int(10) DEFAULT 0,
  `grade` int(10) DEFAULT 0,
  PRIMARY KEY (`id_carrier`),
  KEY `deleted` (`deleted`, `active`),
  KEY `id_tax_rules_group` (`id_tax_rules_group`)
) ENGINE = ENGINE_TYPE DEFAULT CHARSET = utf8
---
CREATE TABLE IF NOT EXISTS `PREFIX_specific_price_rule` (
  `id_specific_price_rule` int(10) unsigned NOT NULL AUTO_INCREMENT,
  `name` VARCHAR(255) NOT NULL,
  `id_shop` int(11) unsigned NOT NULL DEFAULT '1',
  `id_currency` int(10) unsigned NOT NULL,
  `id_country` int(10) unsigned NOT NULL,
  `id_group` int(10) unsigned NOT NULL,
  `from_quantity` mediumint(8) unsigned NOT NULL,
  `price` DECIMAL(20, 6),
  `reduction` decimal(20, 6) NOT NULL,
  `reduction_type` enum('amount', 'percentage') NOT NULL,
  `from` datetime NOT NULL,
  `to` datetime NOT NULL,
  PRIMARY KEY (`id_specific_price_rule`),
  KEY `id_product` (
    `id_shop`, `id_currency`, `id_country`,
    `id_group`, `from_quantity`, `from`,
    `to`
  )
) ENGINE = ENGINE_TYPE DEFAULT CHARSET = utf8
---
UPDATE
  `PREFIX_configuration`
SET
  value = '6'
WHERE
  name = 'PS_SEARCH_WEIGHT_PNAME'
---
UPDATE
  `PREFIX_hook_module`
SET
  position = 1
WHERE
  id_hook = (
    SELECT
      id_hook
    FROM
      `PREFIX_hook`
    WHERE
      name = 'displayPayment'
  )
  AND id_module = (
    SELECT
      id_module
    FROM
      `PREFIX_module`
    WHERE
      name = 'cheque'
  )
  OR id_hook = (
    SELECT
      id_hook
    FROM
      `PREFIX_hook`
    WHERE
      name = 'displayPaymentReturn'
  )
  AND id_module = (
    SELECT
      id_module
    FROM
      `PREFIX_module`
    WHERE
      name = 'cheque'
  )
  OR id_hook = (
    SELECT
      id_hook
    FROM
      `PREFIX_hook`
    WHERE
      name = 'displayHome'
  )
  AND id_module = (
    SELECT
      id_module
    FROM
      `PREFIX_module`
    WHERE
      name = 'homeslider'
  )
  OR id_hook = (
    SELECT
      id_hook
    FROM
      `PREFIX_hook`
    WHERE
      name = 'actionAuthentication'
  )
  AND id_module = (
    SELECT
      id_module
    FROM
      `PREFIX_module`
    WHERE
      name = 'statsdata'
  )
  OR id_hook = (
    SELECT
      id_hook
    FROM
      `PREFIX_hook`
    WHERE
      name = 'actionShopDataDuplication'
  )
  AND id_module = (
    SELECT
      id_module
    FROM
      `PREFIX_module`
    WHERE
      name = 'homeslider'
  )
  OR id_hook = (
    SELECT
      id_hook
    FROM
      `PREFIX_hook`
    WHERE
      name = 'displayTop'
  )
  AND id_module = (
    SELECT
      id_module
    FROM
      `PREFIX_module`
    WHERE
      name = 'blocklanguages'
  )
  OR id_hook = (
    SELECT
      id_hook
    FROM
      `PREFIX_hook`
    WHERE
      name = 'actionCustomerAccountAdd'
  )
  AND id_module = (
    SELECT
      id_module
    FROM
      `PREFIX_module`
    WHERE
      name = 'statsdata'
  )
  OR id_hook = (
    SELECT
      id_hook
    FROM
      `PREFIX_hook`
    WHERE
      name = 'displayCustomerAccount'
  )
  AND id_module = (
    SELECT
      id_module
    FROM
      `PREFIX_module`
    WHERE
      name = 'favoriteproducts'
  )
  OR id_hook = (
    SELECT
      id_hook
    FROM
      `PREFIX_hook`
    WHERE
      name = 'displayAdminStatsModules'
  )
  AND id_module = (
    SELECT
      id_module
    FROM
      `PREFIX_module`
    WHERE
      name = 'statsvisits'
  )
  OR id_hook = (
    SELECT
      id_hook
    FROM
      `PREFIX_hook`
    WHERE
      name = 'displayAdminStatsGraphEngine'
  )
  AND id_module = (
    SELECT
      id_module
    FROM
      `PREFIX_module`
    WHERE
      name = 'graphvisifire'
  )
  OR id_hook = (
    SELECT
      id_hook
    FROM
      `PREFIX_hook`
    WHERE
      name = 'displayAdminStatsGridEngine'
  )
  AND id_module = (
    SELECT
      id_module
    FROM
      `PREFIX_module`
    WHERE
      name = 'gridhtml'
  )
  OR id_hook = (
    SELECT
      id_hook
    FROM
      `PREFIX_hook`
    WHERE
      name = 'displayLeftColumnProduct'
  )
  AND id_module = (
    SELECT
      id_module
    FROM
      `PREFIX_module`
    WHERE
      name = 'blocksharefb'
  )
  OR id_hook = (
    SELECT
      id_hook
    FROM
      `PREFIX_hook`
    WHERE
      name = 'actionSearch'
  )
  AND id_module = (
    SELECT
      id_module
    FROM
      `PREFIX_module`
    WHERE
      name = 'statssearch'
  )
  OR id_hook = (
    SELECT
      id_hook
    FROM
      `PREFIX_hook`
    WHERE
      name = 'actionCategoryAdd'
  )
  AND id_module = (
    SELECT
      id_module
    FROM
      `PREFIX_module`
    WHERE
      name = 'blockcategories'
  )
  OR id_hook = (
    SELECT
      id_hook
    FROM
      `PREFIX_hook`
    WHERE
      name = 'actionCategoryUpdate'
  )
  AND id_module = (
    SELECT
      id_module
    FROM
      `PREFIX_module`
    WHERE
      name = 'blockcategories'
  )
  OR id_hook = (
    SELECT
      id_hook
    FROM
      `PREFIX_hook`
    WHERE
      name = 'actionCategoryDelete'
  )
  AND id_module = (
    SELECT
      id_module
    FROM
      `PREFIX_module`
    WHERE
      name = 'blockcategories'
  )
  OR id_hook = (
    SELECT
      id_hook
    FROM
      `PREFIX_hook`
    WHERE
      name = 'actionAdminMetaSave'
  )
  AND id_module = (
    SELECT
      id_module
    FROM
      `PREFIX_module`
    WHERE
      name = 'blockcategories'
  )
  OR id_hook = (
    SELECT
      id_hook
    FROM
      `PREFIX_hook`
    WHERE
      name = 'displayMyAccountBlock'
  )
  AND id_module = (
    SELECT
      id_module
    FROM
      `PREFIX_module`
    WHERE
      name = 'favoriteproducts'
  )
  OR id_hook = (
    SELECT
      id_hook
    FROM
      `PREFIX_hook`
    WHERE
      name = 'displayFooter'
  )
  AND id_module = (
    SELECT
      id_module
    FROM
      `PREFIX_module`
    WHERE
      name = 'blockreinsurance'
  )
---
ALTER TABLE
  `PREFIX_employee`
ADD
  `bo_color` varchar(32) default NULL AFTER `stats_date_to`
---
INSERT INTO `PREFIX_cms_category_lang`
VALUES
  (
    1, 3, 'Inicio', '', 'home', NULL, NULL,
    NULL
  )
---
INSERT INTO `PREFIX_cms_category`
VALUES
  (1, 0, 0, 1, NOW(), NOW(), 0)
---
UPDATE
  `PREFIX_cms_category`
SET
  `position` = 0
---
ALTER TABLE
  `PREFIX_customer`
ADD
  `note` text AFTER `secure_key`
---
ALTER TABLE
  `PREFIX_contact`
ADD
  `customer_service` tinyint(1) NOT NULL DEFAULT 0 AFTER `email`
---
INSERT INTO `PREFIX_specific_price` (
  `id_product`, `id_shop`, `id_currency`,
  `id_country`, `id_group`, `priority`,
  `price`, `from_quantity`, `reduction`,
  `reduction_type`, `from`, `to`
) (
  SELECT
    dq.`id_product`,
    1,
    1,
    0,
    1,
    0,
    0.00,
    dq.`quantity`,
    IF(
      dq.`id_discount_type` = 2, dq.`value`,
      dq.`value` / 100
    ),
    IF (
      dq.`id_discount_type` = 2, 'amount',
      'percentage'
    ),
    '0000-00-00 00:00:00',
    '0000-00-00 00:00:00'
  FROM
    `PREFIX_discount_quantity` dq
    INNER JOIN `PREFIX_product` p
      ON (p.`id_product` = dq.`id_product`)
)
---
DROP
  TABLE `PREFIX_discount_quantity`
---
INSERT INTO `PREFIX_specific_price` (
  `id_product`, `id_shop`, `id_currency`,
  `id_country`, `id_group`, `priority`,
  `price`, `from_quantity`, `reduction`,
  `reduction_type`, `from`, `to`
) (
  SELECT
    p.`id_product`,
    1,
    0,
    0,
    0,
    0,
    0.00,
    1,
    IF(
      p.`reduction_price` > 0, p.`reduction_price`,
      p.`reduction_percent` / 100
    ),
    IF(
      p.`reduction_price` > 0, 'amount',
      'percentage'
    ),
    IF (
      p.`reduction_from` = p.`reduction_to`,
      '0000-00-00 00:00:00', p.`reduction_from`
    ),
    IF (
      p.`reduction_from` = p.`reduction_to`,
      '0000-00-00 00:00:00', p.`reduction_to`
    )
  FROM
    `PREFIX_product` p
  WHERE
    p.`reduction_price`
    OR p.`reduction_percent`
)
---
ALTER TABLE
  `PREFIX_product`
DROP
  `reduction_price`,
DROP
  `reduction_percent`,
DROP
  `reduction_from`,
DROP
  `reduction_to`
---
INSERT INTO `PREFIX_configuration` (
  `name`, `value`, `date_add`, `date_upd`
)
VALUES
  (
    'PS_SPECIFIC_PRICE_PRIORITIES',
    'id_shop;id_currency;id_country;id_group',
    NOW(), NOW()
  ),
  ('PS_TAX_DISPLAY', 0, NOW(), NOW()),
  (
    'PS_SMARTY_FORCE_COMPILE', 1, NOW(),
    NOW()
  ),
  (
    'PS_DISTANCE_UNIT', 'km', NOW(), NOW()
  ),
  (
    'PS_STORES_DISPLAY_CMS', 0, NOW(),
    NOW()
  ),
  (
    'PS_STORES_DISPLAY_FOOTER', 0, NOW(),
    NOW()
  ),
  (
    'PS_STORES_SIMPLIFIED', 0, NOW(),
    NOW()
  ),
  (
    'PS_STATSDATA_CUSTOMER_PAGESVIEWS',
    1, NOW(), NOW()
  ),
  (
    'PS_STATSDATA_PAGESVIEWS', 1, NOW(),
    NOW()
  ),
  (
    'PS_STATSDATA_PLUGINS', 1, NOW(),
    NOW()
  )
---
INSERT INTO `PREFIX_configuration` (
  `name`, `value`, `date_add`, `date_upd`
)
VALUES
  (
    'PS_CONDITIONS_CMS_ID',
    IFNULL(
      (
        SELECT
          `id_cms`
        FROM
          `PREFIX_cms`
        WHERE
          `id_cms` = 3
      ),
      0
    ),
    NOW(),
    NOW()
  )
---
CREATE TEMPORARY TABLE `PREFIX_configuration_tmp` (`value` text)
---
SET
  @defaultOOS = (
    SELECT
      value
    FROM
      `PREFIX_configuration`
    WHERE
      name = 'PS_ORDER_OUT_OF_STOCK'
  )
---
UPDATE
  `PREFIX_product` p
SET
  `cache_default_attribute` = 0
WHERE
  `id_product` NOT IN (
    SELECT
      `id_product`
    FROM
      `PREFIX_product_attribute`
  )
---
INSERT INTO `PREFIX_hook` (
  `name`, `title`, `description`, `position`
)
VALUES
  (
    'processCarrier', 'Carrier Process',
    NULL, 0
  )
---
INSERT INTO `PREFIX_stock_mvt_reason_lang` (
  `id_stock_mvt_reason`, `id_lang`,
  `name`
)
VALUES
  (1, 1, 'Order'),
  (1, 2, 'Commande'),
  (2, 1, 'Missing Stock Movement'),
  (
    2, 2, 'Mouvement de stock manquant'
  ),
  (3, 1, 'Restocking'),
  (3, 2, 'RÃ©assort')
---
INSERT INTO `PREFIX_meta_lang` (
  `id_lang`, `id_meta`, `title`, `url_rewrite`
)
VALUES
  (
    1,
    (
      SELECT
        `id_meta`
      FROM
        `PREFIX_meta`
      WHERE
        `page` = 'authentication'
    ),
    'Authentication',
    'authentication'
  ),
  (
    2,
    (
      SELECT
        `id_meta`
      FROM
        `PREFIX_meta`
      WHERE
        `page` = 'authentication'
    ),
    'Authentification',
    'authentification'
  ),
  (
    3,
    (
      SELECT
        `id_meta`
      FROM
        `PREFIX_meta`
      WHERE
        `page` = 'authentication'
    ),
    'AutenticaciÃ³n',
    'autenticacion'
  )
---
LOCK TABLES `admin_assert` WRITE
---
UNLOCK TABLES
---
DROP
  TABLE IF EXISTS `admin_role`
---
SELECT
  *
FROM
  -- This is another comment
  MyTable # One final comment

  /* This is a block comment
  */
WHERE
  1 = 2;
---
SELECT
  -- This is a test
---
SELECT
  Test
FROM
  Test
WHERE
  (MyColumn = 1))
  AND (
    (
      (SomeOtherColumn = 2); WARNING: unclosed block
---
ALTER TABLE
  `test_modify`
MODIFY
  `id` INT(11) UNSIGNED NOT NULL;
---
ALTER TABLE
  `test_change`
CHANGE
  `id` `_id` BIGINT(20) UNSIGNED NULL;
---
SELECT
  *
LIMIT
  1;
SELECT
  a,
  b,
  c,
  d
FROM
  e
LIMIT
  1, 2;
SELECT
  1,
  2,
  3
WHERE
  a in (1, 2, 3, 4, 5)
  and b = 5;
---
SELECT
  count - 50
WHERE
  a - 50 = b
WHERE
  1
  and -50
WHERE
  -50 = a
WHERE
  a = -50
WHERE
  1
  /*test*/
  -50
WHERE
  1
  and -50;
---
SELECT
  @
  and b;
---
SELECT
  @"weird variable name";
---
SELECT
  :pdoParam;
---
SELECT
  "no closing quote
---
SELECT
  [sqlserver]
FROM
  [escap[e]]d style];
---
SELECT
  a
FROM
  b
  LEFT OUTER JOIN c
    on (d = f);
---
WITH
  cte AS (
    SELECT
      a,
      b
    FROM
      table
  ),
  RECURSIVE fibonacci (n, fib_n, next_fib_n) AS (
    SELECT
      1,
      0,
      1
    UNION ALL
    SELECT
      n + 1,
      next_fib_n,
      fib_n + next_fib_n
    FROM
      fibonacci
    WHERE
      n < 10
  )
SELECT
  *
FROM
  fibonacci;
---
WITH
  cte1 AS (
    SELECT
      a,
      b
    FROM
      table1
  ),
  cte2 AS (
    SELECT
      c,
      d
    FROM
      table2
  )
SELECT
  b,
  d
FROM
  cte1
  JOIN cte2
WHERE
  cte1.a = cte2.c;
---
SELECT
  a,
  GROUP_CONCAT(b, '.') OVER (
    ORDER BY
      c
    GROUPS
      BETWEEN UNBOUNDED PRECEDING
      AND CURRENT ROW
      EXCLUDE NO OTHERS
  ) AS no_others,
  GROUP_CONCAT(b, '.') OVER (
    ORDER BY
      c
    GROUPS
      BETWEEN UNBOUNDED PRECEDING
      AND CURRENT ROW
      EXCLUDE CURRENT ROW
  ) AS current_row,
  GROUP_CONCAT(b, '.') OVER (
    ORDER BY
      c
    GROUPS
      BETWEEN UNBOUNDED PRECEDING
      AND CURRENT ROW
      EXCLUDE GROUP
  ) AS grp,
  GROUP_CONCAT(b, '.') OVER (
    ORDER BY
      c
    GROUPS
      BETWEEN UNBOUNDED PRECEDING
      AND CURRENT ROW
      EXCLUDE TIES
  ) AS tie,
  GROUP_CONCAT(b, '.') FILTER (
    WHERE
      c != 'two'
  ) OVER (
    ORDER BY
      a
  ) AS filtered,
  CONVERT(
    VARCHAR(20),
    AVG(SalesYTD) OVER (
      PARTITION BY
        TerritoryID
      ORDER BY
        DATEPART(yy, ModifiedDate)
    ),
    1
  ) AS MovingAvg,
  AVG(starting_salary) OVER w2 AVG,
  MIN(starting_salary) OVER w2 MIN_STARTING_SALARY,
  MAX(starting_salary) OVER (
    w1
    ORDER BY
      hire_date
  ),
  LISTAGG(arg, ',') OVER (
    PARTITION BY
      part
    ORDER BY
      ord
    ROWS
      BETWEEN 1 PRECEDING
      AND 1 FOLLOWING
  ) AS LISTAGG_ROWS,
  LISTAGG(arg, ',') OVER (
    PARTITION BY
      part
    ORDER BY
      ord
    RANGE
      BETWEEN 1 PRECEDING
      AND 1 FOLLOWING
  ) AS LISTAGG_RANGE,
  MIN(Revenue) OVER (
    PARTITION BY
      DepartmentID
    ORDER BY
      RevenueYear
    ROWS
      BETWEEN CURRENT ROW
      AND UNBOUNDED FOLLOWING
  ) AS MinRevenueBeyond
FROM
  t1
WINDOW
  w1 AS (
    PARTITION BY
      department,
      division
  ),
  w2 AS (
    w1
    ORDER BY
      hire_date
  );
---
SELECT
<<<<<<< HEAD
  SQL_NO_CACHE r.name,
  r.time,
  CASE WHEN r.message LIKE 'old_service %' THEN
    -- Extract old service name from service message
    SUBSTRING_INDEX(
      SUBSTRING_INDEX(
        SUBSTRING_INDEX(r.message, 'from ', -1),
        ' (',
        1
      ),
      ' to ',
      1
    )
  ELSE
    -- Extract old service name from other message
    SUBSTRING_INDEX(
      SUBSTRING_INDEX(r.message, 'service ', -1),
      ' (',
      1
    )
  END old_service,
  CASE WHEN r.message LIKE 'service %' THEN
    -- Extract service name from service message
    SUBSTRING_INDEX(
      SUBSTRING_INDEX(
        SUBSTRING_INDEX(r.message, 'from ', -1),
        ' (',
        1
      ),
      ' to ',
      -1
    )
  ELSE
    -- Extract service name from other message
    'Default'
  END new_service,
  p.name current_service,
  CASE r.name
    WHEN 'pre-fix' THEN 'pre'
    WHEN 'post-fix' THEN 'post'
  END AS fix
FROM
  (
    SELECT
      entries.*,
      -- Variable to count rows by name
      (
        @rn := IF(
          @id = entries.name,
          @rn + 1,
          IF(@id := entries.name, 1, 1)
        )
      ) entry_order
    FROM
      (
        -- Name is second word in both cases, ordering and cancelling a service
        SELECT
          SUBSTRING_INDEX(
            SUBSTRING_INDEX(message, ' ', 2),
            ' ',
            -1
          ) name,
          time,
          message
        FROM
          log
          -- Only logged messages about service ordering or cancelling
        WHERE
          (
            message LIKE 'cancelled % service %'
            OR message LIKE 'ordered % service %'
          )
          AND time >= ?
          AND time < ?
        ORDER BY
          name,
          time DESC
      ) entries
      CROSS JOIN (
          SELECT
            @rn := 0,
            @id := -1
        ) params
  ) r
  INNER JOIN serivce s
    ON s.name = r.name
  INNER JOIN `order` o
    ON o.id = d.order_id
  INNER JOIN product p
    ON p.id = o.product_id
WHERE
  -- Only keep the latest entry
  r.entry_order = 1
  AND o.is_active = 1
  -- No external products
  AND p.external = 0
  AND (
    p.type = 1
    OR p.id = 7
  )
  AND MD5(
    CONCAT(p.type, ?)
  ) = '11'
HAVING
  new_service = 'Old'
  -- Skip Old -> Old service
  AND old_service <> 'Old'
ORDER BY
  old_service,
  r.name ASC
---
INSERT INTO customers (id, username)
VALUES
  (1, 'Joe')
ON DUPLICATE KEY UPDATE
  username = VALUES(username)
=======
  1 :: text;
>>>>>>> eb67a95b
<|MERGE_RESOLUTION|>--- conflicted
+++ resolved
@@ -984,7 +984,6 @@
   );
 ---
 SELECT
-<<<<<<< HEAD
   SQL_NO_CACHE r.name,
   r.time,
   CASE WHEN r.message LIKE 'old_service %' THEN
@@ -1101,6 +1100,6 @@
   (1, 'Joe')
 ON DUPLICATE KEY UPDATE
   username = VALUES(username)
-=======
-  1 :: text;
->>>>>>> eb67a95b
+---
+SELECT
+  1 :: text;