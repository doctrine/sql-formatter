--- conflicted
+++ resolved
@@ -325,7 +325,6 @@
   MY_NON_TOP_LEVEL_KEYWORD_FX_6();
 END;
 ---
-<<<<<<< HEAD
 SELECT
   case when name = 1 then
     10
@@ -408,6 +407,5 @@
     DBMS_OUTPUT.PUT_LINE(i);
   END LOOP;
 END;
-=======
-SELECT a FROM test STRAIGHT_JOIN test2 ON test.id = test2.id
->>>>>>> 7f83911c
+---
+SELECT a FROM test STRAIGHT_JOIN test2 ON test.id = test2.id