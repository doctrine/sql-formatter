SELECT customer_id, customer_name, COUNT(order_id) as total FROM customers INNER JOIN orders ON customers.customer_id = orders.customer_id GROUP BY customer_id, customer_name HAVING COUNT(order_id) > 5 ORDER BY COUNT(order_id) DESC;
---
UPDATE customers SET totalorders = ordersummary.total FROM (SELECT customer_id, count(order_id) As total FROM orders GROUP BY customer_id) As ordersummary WHERE customers.customer_id = ordersummary.customer_id
---
SELECT * FROM sometable UNION ALL SELECT * FROM someothertable;
---
SET NAMES 'utf8';
---
CREATE TABLE `PREFIX_address` ( `id_address` int(10) unsigned NOT NULL auto_increment, `id_country` int(10) unsigned NOT NULL, `id_state` int(10) unsigned default NULL, `id_customer` int(10) unsigned NOT NULL default '0', `id_manufacturer` int(10) unsigned NOT NULL default '0', `id_supplier` int(10) unsigned NOT NULL default '0', `id_warehouse` int(10) unsigned NOT NULL default '0', `alias` varchar(32) NOT NULL, `company` varchar(64) default NULL, `lastname` varchar(32) NOT NULL, `firstname` varchar(32) NOT NULL, `address1` varchar(128) NOT NULL, `address2` varchar(128) default NULL, `postcode` varchar(12) default NULL, `city` varchar(64) NOT NULL, `other` text, `phone` varchar(16) default NULL, `phone_mobile` varchar(16) default NULL, `vat_number` varchar(32) default NULL, `dni` varchar(16) DEFAULT NULL, `date_add` datetime NOT NULL, `date_upd` datetime NOT NULL, `active` tinyint(1) unsigned NOT NULL default '1', `deleted` tinyint(1) unsigned NOT NULL default '0', PRIMARY KEY (`id_address`), KEY `address_customer` (`id_customer`), KEY `id_country` (`id_country`), KEY `id_state` (`id_state`), KEY `id_manufacturer` (`id_manufacturer`), KEY `id_supplier` (`id_supplier`), KEY `id_warehouse` (`id_warehouse`) ) ENGINE=ENGINE_TYPE DEFAULT CHARSET=utf8
---
CREATE TABLE `PREFIX_alias` ( `id_alias` int(10) unsigned NOT NULL auto_increment, `alias` varchar(255) NOT NULL, `search` varchar(255) NOT NULL, `active` tinyint(1) NOT NULL default '1', PRIMARY KEY (`id_alias`), UNIQUE KEY `alias` (`alias`) ) ENGINE=ENGINE_TYPE DEFAULT CHARSET=utf8
---
CREATE TABLE `PREFIX_carrier` ( `id_carrier` int(10) unsigned NOT NULL AUTO_INCREMENT, `id_reference` int(10) unsigned NOT NULL, `id_tax_rules_group` int(10) unsigned DEFAULT '0', `name` varchar(64) NOT NULL, `url` varchar(255) DEFAULT NULL, `active` tinyint(1) unsigned NOT NULL DEFAULT '0', `deleted` tinyint(1) unsigned NOT NULL DEFAULT '0', `shipping_handling` tinyint(1) unsigned NOT NULL DEFAULT '1', `range_behavior` tinyint(1) unsigned NOT NULL DEFAULT '0', `is_module` tinyint(1) unsigned NOT NULL DEFAULT '0', `is_free` tinyint(1) unsigned NOT NULL DEFAULT '0', `shipping_external` tinyint(1) unsigned NOT NULL DEFAULT '0', `need_range` tinyint(1) unsigned NOT NULL DEFAULT '0', `external_module_name` varchar(64) DEFAULT NULL, `shipping_method` int(2) NOT NULL DEFAULT '0', `position` int(10) unsigned NOT NULL default '0', `max_width` int(10) DEFAULT 0, `max_height` int(10) DEFAULT 0, `max_depth` int(10) DEFAULT 0, `max_weight` int(10) DEFAULT 0, `grade` int(10) DEFAULT 0, PRIMARY KEY (`id_carrier`), KEY `deleted` (`deleted`,`active`), KEY `id_tax_rules_group` (`id_tax_rules_group`) ) ENGINE=ENGINE_TYPE DEFAULT CHARSET=utf8
---
CREATE TABLE IF NOT EXISTS `PREFIX_specific_price_rule` ( `id_specific_price_rule` int(10) unsigned NOT NULL AUTO_INCREMENT, `name` VARCHAR(255) NOT NULL, `id_shop` int(11) unsigned NOT NULL DEFAULT '1', `id_currency` int(10) unsigned NOT NULL, `id_country` int(10) unsigned NOT NULL, `id_group` int(10) unsigned NOT NULL, `from_quantity` mediumint(8) unsigned NOT NULL, `price` DECIMAL(20,6), `reduction` decimal(20,6) NOT NULL, `reduction_type` enum('amount','percentage') NOT NULL, `from` datetime NOT NULL, `to` datetime NOT NULL, PRIMARY KEY (`id_specific_price_rule`), KEY `id_product` (`id_shop`,`id_currency`,`id_country`,`id_group`,`from_quantity`,`from`,`to`) ) ENGINE=ENGINE_TYPE DEFAULT CHARSET=utf8
---
UPDATE `PREFIX_configuration` SET value = '6' WHERE name = 'PS_SEARCH_WEIGHT_PNAME'
---
UPDATE `PREFIX_hook_module` SET position = 1 WHERE id_hook = (SELECT id_hook FROM `PREFIX_hook` WHERE name = 'displayPayment') AND id_module = (SELECT id_module FROM `PREFIX_module` WHERE name = 'cheque') OR id_hook = (SELECT id_hook FROM `PREFIX_hook` WHERE name = 'displayPaymentReturn') AND id_module = (SELECT id_module FROM `PREFIX_module` WHERE name = 'cheque') OR id_hook = (SELECT id_hook FROM `PREFIX_hook` WHERE name = 'displayHome') AND id_module = (SELECT id_module FROM `PREFIX_module` WHERE name = 'homeslider') OR id_hook = (SELECT id_hook FROM `PREFIX_hook` WHERE name = 'actionAuthentication') AND id_module = (SELECT id_module FROM `PREFIX_module` WHERE name = 'statsdata') OR id_hook = (SELECT id_hook FROM `PREFIX_hook` WHERE name = 'actionShopDataDuplication') AND id_module = (SELECT id_module FROM `PREFIX_module` WHERE name = 'homeslider') OR id_hook = (SELECT id_hook FROM `PREFIX_hook` WHERE name = 'displayTop') AND id_module = (SELECT id_module FROM `PREFIX_module` WHERE name = 'blocklanguages') OR id_hook = (SELECT id_hook FROM `PREFIX_hook` WHERE name = 'actionCustomerAccountAdd') AND id_module = (SELECT id_module FROM `PREFIX_module` WHERE name = 'statsdata') OR id_hook = (SELECT id_hook FROM `PREFIX_hook` WHERE name = 'displayCustomerAccount') AND id_module = (SELECT id_module FROM `PREFIX_module` WHERE name = 'favoriteproducts') OR id_hook = (SELECT id_hook FROM `PREFIX_hook` WHERE name = 'displayAdminStatsModules') AND id_module = (SELECT id_module FROM `PREFIX_module` WHERE name = 'statsvisits') OR id_hook = (SELECT id_hook FROM `PREFIX_hook` WHERE name = 'displayAdminStatsGraphEngine') AND id_module = (SELECT id_module FROM `PREFIX_module` WHERE name = 'graphvisifire') OR id_hook = (SELECT id_hook FROM `PREFIX_hook` WHERE name = 'displayAdminStatsGridEngine') AND id_module = (SELECT id_module FROM `PREFIX_module` WHERE name = 'gridhtml') OR id_hook = (SELECT id_hook FROM `PREFIX_hook` WHERE name = 'displayLeftColumnProduct') AND id_module = (SELECT id_module FROM `PREFIX_module` WHERE name = 'blocksharefb') OR id_hook = (SELECT id_hook FROM `PREFIX_hook` WHERE name = 'actionSearch') AND id_module = (SELECT id_module FROM `PREFIX_module` WHERE name = 'statssearch') OR id_hook = (SELECT id_hook FROM `PREFIX_hook` WHERE name = 'actionCategoryAdd') AND id_module = (SELECT id_module FROM `PREFIX_module` WHERE name = 'blockcategories') OR id_hook = (SELECT id_hook FROM `PREFIX_hook` WHERE name = 'actionCategoryUpdate') AND id_module = (SELECT id_module FROM `PREFIX_module` WHERE name = 'blockcategories') OR id_hook = (SELECT id_hook FROM `PREFIX_hook` WHERE name = 'actionCategoryDelete') AND id_module = (SELECT id_module FROM `PREFIX_module` WHERE name = 'blockcategories') OR id_hook = (SELECT id_hook FROM `PREFIX_hook` WHERE name = 'actionAdminMetaSave') AND id_module = (SELECT id_module FROM `PREFIX_module` WHERE name = 'blockcategories') OR id_hook = (SELECT id_hook FROM `PREFIX_hook` WHERE name = 'displayMyAccountBlock') AND id_module = (SELECT id_module FROM `PREFIX_module` WHERE name = 'favoriteproducts') OR id_hook = (SELECT id_hook FROM `PREFIX_hook` WHERE name = 'displayFooter') AND id_module = (SELECT id_module FROM `PREFIX_module` WHERE name = 'blockreinsurance')
---
ALTER TABLE `PREFIX_employee` ADD `bo_color` varchar(32) default NULL AFTER `stats_date_to`
---
INSERT INTO `PREFIX_cms_category_lang` VALUES(1, 3, 'Inicio', '', 'home', NULL, NULL, NULL)
---
INSERT INTO `PREFIX_cms_category` VALUES(1, 0, 0, 1, NOW(), NOW(),0)
---
UPDATE `PREFIX_cms_category` SET `position` = 0
---
ALTER TABLE `PREFIX_customer` ADD `note` text AFTER `secure_key`
---
ALTER TABLE `PREFIX_contact` ADD `customer_service` tinyint(1) NOT NULL DEFAULT 0 AFTER `email`
---
INSERT INTO `PREFIX_specific_price` (`id_product`, `id_shop`, `id_currency`, `id_country`, `id_group`, `priority`, `price`, `from_quantity`, `reduction`, `reduction_type`, `from`, `to`) ( SELECT dq.`id_product`, 1, 1, 0, 1, 0, 0.00, dq.`quantity`, IF(dq.`id_discount_type` = 2, dq.`value`, dq.`value` / 100), IF (dq.`id_discount_type` = 2, 'amount', 'percentage'), '0000-00-00 00:00:00', '0000-00-00 00:00:00' FROM `PREFIX_discount_quantity` dq INNER JOIN `PREFIX_product` p ON (p.`id_product` = dq.`id_product`) )
---
DROP TABLE `PREFIX_discount_quantity`
---
INSERT INTO `PREFIX_specific_price` (`id_product`, `id_shop`, `id_currency`, `id_country`, `id_group`, `priority`, `price`, `from_quantity`, `reduction`, `reduction_type`, `from`, `to`) ( SELECT p.`id_product`, 1, 0, 0, 0, 0, 0.00, 1, IF(p.`reduction_price` > 0, p.`reduction_price`, p.`reduction_percent` / 100), IF(p.`reduction_price` > 0, 'amount', 'percentage'), IF (p.`reduction_from` = p.`reduction_to`, '0000-00-00 00:00:00', p.`reduction_from`), IF (p.`reduction_from` = p.`reduction_to`, '0000-00-00 00:00:00', p.`reduction_to`) FROM `PREFIX_product` p WHERE p.`reduction_price` OR p.`reduction_percent` )
---
ALTER TABLE `PREFIX_product` DROP `reduction_price`, DROP `reduction_percent`, DROP `reduction_from`, DROP `reduction_to`
---
INSERT INTO `PREFIX_configuration` (`name`, `value`, `date_add`, `date_upd`) VALUES ('PS_SPECIFIC_PRICE_PRIORITIES', 'id_shop;id_currency;id_country;id_group', NOW(), NOW()), ('PS_TAX_DISPLAY', 0, NOW(), NOW()), ('PS_SMARTY_FORCE_COMPILE', 1, NOW(), NOW()), ('PS_DISTANCE_UNIT', 'km', NOW(), NOW()), ('PS_STORES_DISPLAY_CMS', 0, NOW(), NOW()), ('PS_STORES_DISPLAY_FOOTER', 0, NOW(), NOW()), ('PS_STORES_SIMPLIFIED', 0, NOW(), NOW()), ('PS_STATSDATA_CUSTOMER_PAGESVIEWS', 1, NOW(), NOW()), ('PS_STATSDATA_PAGESVIEWS', 1, NOW(), NOW()), ('PS_STATSDATA_PLUGINS', 1, NOW(), NOW())
---
INSERT INTO `PREFIX_configuration` (`name`, `value`, `date_add`, `date_upd`) VALUES ('PS_CONDITIONS_CMS_ID', IFNULL((SELECT `id_cms` FROM `PREFIX_cms` WHERE `id_cms` = 3), 0), NOW(), NOW())
---
CREATE TEMPORARY TABLE `PREFIX_configuration_tmp` ( `value` text )
---
SET @defaultOOS = (SELECT value FROM `PREFIX_configuration` WHERE name = 'PS_ORDER_OUT_OF_STOCK')
---
UPDATE `PREFIX_product` p SET `cache_default_attribute` = 0 WHERE `id_product` NOT IN (SELECT `id_product` FROM `PREFIX_product_attribute`)
---
INSERT INTO `PREFIX_hook` (`name`, `title`, `description`, `position`) VALUES ('processCarrier', 'Carrier Process', NULL, 0)
---
INSERT INTO `PREFIX_stock_mvt_reason_lang` (`id_stock_mvt_reason`, `id_lang`, `name`) VALUES (1, 1, 'Order'), (1, 2, 'Commande'), (2, 1, 'Missing Stock Movement'), (2, 2, 'Mouvement de stock manquant'), (3, 1, 'Restocking'), (3, 2, 'RÃ©assort')
---
INSERT INTO `PREFIX_meta_lang` (`id_lang`, `id_meta`, `title`, `url_rewrite`) VALUES (1, (SELECT `id_meta` FROM `PREFIX_meta` WHERE `page` = 'authentication'), 'Authentication', 'authentication'), (2, (SELECT `id_meta` FROM `PREFIX_meta` WHERE `page` = 'authentication'), 'Authentification', 'authentification'), (3, (SELECT `id_meta` FROM `PREFIX_meta` WHERE `page` = 'authentication'), 'AutenticaciÃ³n', 'autenticacion')
---
LOCK TABLES `admin_assert` WRITE
---
UNLOCK TABLES
---
DROP TABLE IF EXISTS `admin_role`
---
SELECT * FROM MyTable WHERE 1 = 2;
---
SELECT
---
SELECT Test FROM Test WHERE ( MyColumn = 1 )) AND ((( SomeOtherColumn = 2);
---
ALTER TABLE `test_modify` MODIFY `id` INT(11) UNSIGNED NOT NULL;
---
ALTER TABLE `test_change` CHANGE `id` `_id` BIGINT(20) UNSIGNED NULL;
---
SELECT * LIMIT 1; SELECT a,b,c,d FROM e LIMIT 1, 2; SELECT 1,2,3 WHERE a in (1,2,3,4,5) and b=5;
---
SELECT count - 50 WHERE a-50 = b WHERE 1 and - 50 WHERE -50 = a WHERE a = -50 WHERE 1 - 50 WHERE 1 and -50;
---
SELECT @ and b;
---
SELECT @"weird variable name";
---
SELECT :pdoParam;
---
SELECT "no closing quote
---
SELECT [sqlserver] FROM [escap[e]]d style];
---
SELECT a FROM b LEFT OUTER JOIN c on (d=f);
---
WITH cte AS (SELECT a, b FROM table), RECURSIVE fibonacci (n, fib_n, next_fib_n) AS ( SELECT 1, 0, 1 UNION ALL SELECT n + 1, next_fib_n, fib_n + next_fib_n FROM fibonacci WHERE n < 10 ) SELECT * FROM fibonacci;
---
WITH cte1 AS (SELECT a, b FROM table1), cte2 AS (SELECT c, d FROM table2) SELECT b, d FROM cte1 JOIN cte2 WHERE cte1.a = cte2.c;
---
SELECT a, GROUP_CONCAT(b, '.') OVER (ORDER BY c GROUPS BETWEEN UNBOUNDED PRECEDING AND CURRENT ROW EXCLUDE NO OTHERS) AS no_others, GROUP_CONCAT(b, '.') OVER (ORDER BY c GROUPS BETWEEN UNBOUNDED PRECEDING AND CURRENT ROW EXCLUDE CURRENT ROW) AS current_row, GROUP_CONCAT(b, '.') OVER (ORDER BY c GROUPS BETWEEN UNBOUNDED PRECEDING AND CURRENT ROW EXCLUDE GROUP) AS grp, GROUP_CONCAT(b, '.') OVER (ORDER BY c GROUPS BETWEEN UNBOUNDED PRECEDING AND CURRENT ROW EXCLUDE TIES) AS tie, GROUP_CONCAT(b, '.') FILTER (WHERE c != 'two') OVER (ORDER BY a) AS filtered, CONVERT(VARCHAR(20), AVG(SalesYTD) OVER (PARTITION BY TerritoryID ORDER BY DATEPART(yy, ModifiedDate)), 1) AS MovingAvg, AVG(starting_salary) OVER w2 AVG, MIN(starting_salary) OVER w2 MIN_STARTING_SALARY, MAX(starting_salary) OVER (w1 ORDER BY hire_date), LISTAGG(arg, ',') OVER (PARTITION BY part ORDER BY ord ROWS BETWEEN 1 PRECEDING AND 1 FOLLOWING) AS LISTAGG_ROWS, LISTAGG(arg, ',') OVER (PARTITION BY part ORDER BY ord RANGE BETWEEN 1 PRECEDING AND 1 FOLLOWING) AS LISTAGG_RANGE, MIN(Revenue) OVER (PARTITION BY DepartmentID ORDER BY RevenueYear ROWS BETWEEN CURRENT ROW AND UNBOUNDED FOLLOWING) AS MinRevenueBeyond FROM t1 WINDOW w1 AS (PARTITION BY department, division), w2 AS (w1 ORDER BY hire_date);
---
SELECT 1::text;
---
<<<<<<< HEAD
SELECT case when name = 1 then 10 when name = 2 then 20 when name = 3 then case when age > 10 then 30 else 31 end else 40 end AS case1, (SELECT case name when 1 then 10 when 2 then 20 when 3 then case age when 10 then 30 else 31 end else 40 end) case2, name FROM user
=======
MY_NON_TOP_LEVEL_KEYWORD_FX_1(); MY_NON_TOP_LEVEL_KEYWORD_FX_2(); SELECT x FROM (SELECT 1 as x); MY_NON_TOP_LEVEL_KEYWORD_FX_3(); BEGIN MY_NON_TOP_LEVEL_KEYWORD_FX_4(); MY_NON_TOP_LEVEL_KEYWORD_FX_5(); END; BEGIN SELECT x FROM (SELECT 1 as x); MY_NON_TOP_LEVEL_KEYWORD_FX_6(); END;
>>>>>>> 51e2d67f
<|MERGE_RESOLUTION|>--- conflicted
+++ resolved
@@ -94,8 +94,6 @@
 ---
 SELECT 1::text;
 ---
-<<<<<<< HEAD
-SELECT case when name = 1 then 10 when name = 2 then 20 when name = 3 then case when age > 10 then 30 else 31 end else 40 end AS case1, (SELECT case name when 1 then 10 when 2 then 20 when 3 then case age when 10 then 30 else 31 end else 40 end) case2, name FROM user
-=======
 MY_NON_TOP_LEVEL_KEYWORD_FX_1(); MY_NON_TOP_LEVEL_KEYWORD_FX_2(); SELECT x FROM (SELECT 1 as x); MY_NON_TOP_LEVEL_KEYWORD_FX_3(); BEGIN MY_NON_TOP_LEVEL_KEYWORD_FX_4(); MY_NON_TOP_LEVEL_KEYWORD_FX_5(); END; BEGIN SELECT x FROM (SELECT 1 as x); MY_NON_TOP_LEVEL_KEYWORD_FX_6(); END;
->>>>>>> 51e2d67f
+---
+SELECT case when name = 1 then 10 when name = 2 then 20 when name = 3 then case when age > 10 then 30 else 31 end else 40 end AS case1, (SELECT case name when 1 then 10 when 2 then 20 when 3 then case age when 10 then 30 else 31 end else 40 end) case2, name FROM user