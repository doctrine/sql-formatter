SELECT customer_id, customer_name, COUNT(order_id) as total FROM customers INNER JOIN orders ON customers.customer_id = orders.customer_id GROUP BY customer_id, customer_name HAVING COUNT(order_id) > 5 ORDER BY COUNT(order_id) DESC;
---

---
UPDATE customers SET totalorders = ordersummary.total FROM (SELECT customer_id, count(order_id) As total FROM orders GROUP BY customer_id) As ordersummary WHERE customers.customer_id = ordersummary.customer_id
---
SELECT * FROM sometable UNION ALL SELECT * FROM someothertable;
---
SET NAMES 'utf8';
---
CREATE TABLE `PREFIX_address` ( `id_address` int(10) unsigned NOT NULL auto_increment, `id_country` int(10) unsigned NOT NULL, `id_state` int(10) unsigned default NULL, `id_customer` int(10) unsigned NOT NULL default '0', `id_manufacturer` int(10) unsigned NOT NULL default '0', `id_supplier` int(10) unsigned NOT NULL default '0', `id_warehouse` int(10) unsigned NOT NULL default '0', `alias` varchar(32) NOT NULL, `company` varchar(64) default NULL, `lastname` varchar(32) NOT NULL, `firstname` varchar(32) NOT NULL, `address1` varchar(128) NOT NULL, `address2` varchar(128) default NULL, `postcode` varchar(12) default NULL, `city` varchar(64) NOT NULL, `other` text, `phone` varchar(16) default NULL, `phone_mobile` varchar(16) default NULL, `vat_number` varchar(32) default NULL, `dni` varchar(16) DEFAULT NULL, `date_add` datetime NOT NULL, `date_upd` datetime NOT NULL, `active` tinyint(1) unsigned NOT NULL default '1', `deleted` tinyint(1) unsigned NOT NULL default '0', PRIMARY KEY (`id_address`), KEY `address_customer` (`id_customer`), KEY `id_country` (`id_country`), KEY `id_state` (`id_state`), KEY `id_manufacturer` (`id_manufacturer`), KEY `id_supplier` (`id_supplier`), KEY `id_warehouse` (`id_warehouse`) ) ENGINE=ENGINE_TYPE DEFAULT CHARSET=utf8
---
CREATE TABLE `PREFIX_alias` ( `id_alias` int(10) unsigned NOT NULL auto_increment, `alias` varchar(255) NOT NULL, `search` varchar(255) NOT NULL, `active` tinyint(1) NOT NULL default '1', PRIMARY KEY (`id_alias`), UNIQUE KEY `alias` (`alias`) ) ENGINE=ENGINE_TYPE DEFAULT CHARSET=utf8
---
CREATE TABLE `PREFIX_carrier` ( `id_carrier` int(10) unsigned NOT NULL AUTO_INCREMENT, `id_reference` int(10) unsigned NOT NULL, `id_tax_rules_group` int(10) unsigned DEFAULT '0', `name` varchar(64) NOT NULL, `url` varchar(255) DEFAULT NULL, `active` tinyint(1) unsigned NOT NULL DEFAULT '0', `deleted` tinyint(1) unsigned NOT NULL DEFAULT '0', `shipping_handling` tinyint(1) unsigned NOT NULL DEFAULT '1', `range_behavior` tinyint(1) unsigned NOT NULL DEFAULT '0', `is_module` tinyint(1) unsigned NOT NULL DEFAULT '0', `is_free` tinyint(1) unsigned NOT NULL DEFAULT '0', `shipping_external` tinyint(1) unsigned NOT NULL DEFAULT '0', `need_range` tinyint(1) unsigned NOT NULL DEFAULT '0', `external_module_name` varchar(64) DEFAULT NULL, `shipping_method` int(2) NOT NULL DEFAULT '0', `position` int(10) unsigned NOT NULL default '0', `max_width` int(10) DEFAULT 0, `max_height` int(10) DEFAULT 0, `max_depth` int(10) DEFAULT 0, `max_weight` int(10) DEFAULT 0, `grade` int(10) DEFAULT 0, PRIMARY KEY (`id_carrier`), KEY `deleted` (`deleted`,`active`), KEY `id_tax_rules_group` (`id_tax_rules_group`) ) ENGINE=ENGINE_TYPE DEFAULT CHARSET=utf8
---
CREATE TABLE IF NOT EXISTS `PREFIX_specific_price_rule` ( `id_specific_price_rule` int(10) unsigned NOT NULL AUTO_INCREMENT, `name` VARCHAR(255) NOT NULL, `id_shop` int(11) unsigned NOT NULL DEFAULT '1', `id_currency` int(10) unsigned NOT NULL, `id_country` int(10) unsigned NOT NULL, `id_group` int(10) unsigned NOT NULL, `from_quantity` mediumint(8) unsigned NOT NULL, `price` DECIMAL(20,6), `reduction` decimal(20,6) NOT NULL, `reduction_type` enum('amount','percentage') NOT NULL, `from` datetime NOT NULL, `to` datetime NOT NULL, PRIMARY KEY (`id_specific_price_rule`), KEY `id_product` (`id_shop`,`id_currency`,`id_country`,`id_group`,`from_quantity`,`from`,`to`) ) ENGINE=ENGINE_TYPE DEFAULT CHARSET=utf8
---
UPDATE `PREFIX_configuration` SET value = '6' WHERE name = 'PS_SEARCH_WEIGHT_PNAME'
---
UPDATE `PREFIX_hook_module` SET position = 1 WHERE id_hook = (SELECT id_hook FROM `PREFIX_hook` WHERE name = 'displayPayment') AND id_module = (SELECT id_module FROM `PREFIX_module` WHERE name = 'cheque') OR id_hook = (SELECT id_hook FROM `PREFIX_hook` WHERE name = 'displayPaymentReturn') AND id_module = (SELECT id_module FROM `PREFIX_module` WHERE name = 'cheque') OR id_hook = (SELECT id_hook FROM `PREFIX_hook` WHERE name = 'displayHome') AND id_module = (SELECT id_module FROM `PREFIX_module` WHERE name = 'homeslider') OR id_hook = (SELECT id_hook FROM `PREFIX_hook` WHERE name = 'actionAuthentication') AND id_module = (SELECT id_module FROM `PREFIX_module` WHERE name = 'statsdata') OR id_hook = (SELECT id_hook FROM `PREFIX_hook` WHERE name = 'actionShopDataDuplication') AND id_module = (SELECT id_module FROM `PREFIX_module` WHERE name = 'homeslider') OR id_hook = (SELECT id_hook FROM `PREFIX_hook` WHERE name = 'displayTop') AND id_module = (SELECT id_module FROM `PREFIX_module` WHERE name = 'blocklanguages') OR id_hook = (SELECT id_hook FROM `PREFIX_hook` WHERE name = 'actionCustomerAccountAdd') AND id_module = (SELECT id_module FROM `PREFIX_module` WHERE name = 'statsdata') OR id_hook = (SELECT id_hook FROM `PREFIX_hook` WHERE name = 'displayCustomerAccount') AND id_module = (SELECT id_module FROM `PREFIX_module` WHERE name = 'favoriteproducts') OR id_hook = (SELECT id_hook FROM `PREFIX_hook` WHERE name = 'displayAdminStatsModules') AND id_module = (SELECT id_module FROM `PREFIX_module` WHERE name = 'statsvisits') OR id_hook = (SELECT id_hook FROM `PREFIX_hook` WHERE name = 'displayAdminStatsGraphEngine') AND id_module = (SELECT id_module FROM `PREFIX_module` WHERE name = 'graphvisifire') OR id_hook = (SELECT id_hook FROM `PREFIX_hook` WHERE name = 'displayAdminStatsGridEngine') AND id_module = (SELECT id_module FROM `PREFIX_module` WHERE name = 'gridhtml') OR id_hook = (SELECT id_hook FROM `PREFIX_hook` WHERE name = 'displayLeftColumnProduct') AND id_module = (SELECT id_module FROM `PREFIX_module` WHERE name = 'blocksharefb') OR id_hook = (SELECT id_hook FROM `PREFIX_hook` WHERE name = 'actionSearch') AND id_module = (SELECT id_module FROM `PREFIX_module` WHERE name = 'statssearch') OR id_hook = (SELECT id_hook FROM `PREFIX_hook` WHERE name = 'actionCategoryAdd') AND id_module = (SELECT id_module FROM `PREFIX_module` WHERE name = 'blockcategories') OR id_hook = (SELECT id_hook FROM `PREFIX_hook` WHERE name = 'actionCategoryUpdate') AND id_module = (SELECT id_module FROM `PREFIX_module` WHERE name = 'blockcategories') OR id_hook = (SELECT id_hook FROM `PREFIX_hook` WHERE name = 'actionCategoryDelete') AND id_module = (SELECT id_module FROM `PREFIX_module` WHERE name = 'blockcategories') OR id_hook = (SELECT id_hook FROM `PREFIX_hook` WHERE name = 'actionAdminMetaSave') AND id_module = (SELECT id_module FROM `PREFIX_module` WHERE name = 'blockcategories') OR id_hook = (SELECT id_hook FROM `PREFIX_hook` WHERE name = 'displayMyAccountBlock') AND id_module = (SELECT id_module FROM `PREFIX_module` WHERE name = 'favoriteproducts') OR id_hook = (SELECT id_hook FROM `PREFIX_hook` WHERE name = 'displayFooter') AND id_module = (SELECT id_module FROM `PREFIX_module` WHERE name = 'blockreinsurance')
---
ALTER TABLE `PREFIX_employee` ADD `bo_color` varchar(32) default NULL AFTER `stats_date_to`
---
INSERT INTO `PREFIX_cms_category_lang` VALUES(1, 3, 'Inicio', '', 'home', NULL, NULL, NULL)
---
INSERT INTO `PREFIX_cms_category` VALUES(1, 0, 0, 1, NOW(), NOW(),0)
---
UPDATE `PREFIX_cms_category` SET `position` = 0
---
ALTER TABLE `PREFIX_customer` ADD `note` text AFTER `secure_key`
---
ALTER TABLE `PREFIX_contact` ADD `customer_service` tinyint(1) NOT NULL DEFAULT 0 AFTER `email`
---
INSERT INTO `PREFIX_specific_price` (`id_product`, `id_shop`, `id_currency`, `id_country`, `id_group`, `priority`, `price`, `from_quantity`, `reduction`, `reduction_type`, `from`, `to`) ( SELECT dq.`id_product`, 1, 1, 0, 1, 0, 0.00, dq.`quantity`, IF(dq.`id_discount_type` = 2, dq.`value`, dq.`value` / 100), IF (dq.`id_discount_type` = 2, 'amount', 'percentage'), '0000-00-00 00:00:00', '0000-00-00 00:00:00' FROM `PREFIX_discount_quantity` dq INNER JOIN `PREFIX_product` p ON (p.`id_product` = dq.`id_product`) )
---
DROP TABLE `PREFIX_discount_quantity`
---
INSERT INTO `PREFIX_specific_price` (`id_product`, `id_shop`, `id_currency`, `id_country`, `id_group`, `priority`, `price`, `from_quantity`, `reduction`, `reduction_type`, `from`, `to`) ( SELECT p.`id_product`, 1, 0, 0, 0, 0, 0.00, 1, IF(p.`reduction_price` > 0, p.`reduction_price`, p.`reduction_percent` / 100), IF(p.`reduction_price` > 0, 'amount', 'percentage'), IF (p.`reduction_from` = p.`reduction_to`, '0000-00-00 00:00:00', p.`reduction_from`), IF (p.`reduction_from` = p.`reduction_to`, '0000-00-00 00:00:00', p.`reduction_to`) FROM `PREFIX_product` p WHERE p.`reduction_price` OR p.`reduction_percent` )
---
ALTER TABLE `PREFIX_product` DROP `reduction_price`, DROP `reduction_percent`, DROP `reduction_from`, DROP `reduction_to`
---
INSERT INTO `PREFIX_configuration` (`name`, `value`, `date_add`, `date_upd`) VALUES ('PS_SPECIFIC_PRICE_PRIORITIES', 'id_shop;id_currency;id_country;id_group', NOW(), NOW()), ('PS_TAX_DISPLAY', 0, NOW(), NOW()), ('PS_SMARTY_FORCE_COMPILE', 1, NOW(), NOW()), ('PS_DISTANCE_UNIT', 'km', NOW(), NOW()), ('PS_STORES_DISPLAY_CMS', 0, NOW(), NOW()), ('PS_STORES_DISPLAY_FOOTER', 0, NOW(), NOW()), ('PS_STORES_SIMPLIFIED', 0, NOW(), NOW()), ('PS_STATSDATA_CUSTOMER_PAGESVIEWS', 1, NOW(), NOW()), ('PS_STATSDATA_PAGESVIEWS', 1, NOW(), NOW()), ('PS_STATSDATA_PLUGINS', 1, NOW(), NOW())
---
INSERT INTO `PREFIX_configuration` (`name`, `value`, `date_add`, `date_upd`) VALUES ('PS_CONDITIONS_CMS_ID', IFNULL((SELECT `id_cms` FROM `PREFIX_cms` WHERE `id_cms` = 3), 0), NOW(), NOW())
---
CREATE TEMPORARY TABLE `PREFIX_configuration_tmp` ( `value` text )
---
SET @defaultOOS = (SELECT value FROM `PREFIX_configuration` WHERE name = 'PS_ORDER_OUT_OF_STOCK')
---
UPDATE `PREFIX_product` p SET `cache_default_attribute` = 0 WHERE `id_product` NOT IN (SELECT `id_product` FROM `PREFIX_product_attribute`)
---
INSERT INTO `PREFIX_hook` (`name`, `title`, `description`, `position`) VALUES ('processCarrier', 'Carrier Process', NULL, 0)
---
INSERT INTO `PREFIX_stock_mvt_reason_lang` (`id_stock_mvt_reason`, `id_lang`, `name`) VALUES (1, 1, 'Order'), (1, 2, 'Commande'), (2, 1, 'Missing Stock Movement'), (2, 2, 'Mouvement de stock manquant'), (3, 1, 'Restocking'), (3, 2, 'RÃ©assort')
---
INSERT INTO `PREFIX_meta_lang` (`id_lang`, `id_meta`, `title`, `url_rewrite`) VALUES (1, (SELECT `id_meta` FROM `PREFIX_meta` WHERE `page` = 'authentication'), 'Authentication', 'authentication'), (2, (SELECT `id_meta` FROM `PREFIX_meta` WHERE `page` = 'authentication'), 'Authentification', 'authentification'), (3, (SELECT `id_meta` FROM `PREFIX_meta` WHERE `page` = 'authentication'), 'AutenticaciÃ³n', 'autenticacion')
---
LOCK TABLES `admin_assert` WRITE
---
UNLOCK TABLES
---
DROP TABLE IF EXISTS `admin_role`
---
SELECT * FROM MyTable WHERE 1 = 2;
---
SELECT
---
SELECT Test FROM Test WHERE ( MyColumn = 1 )) AND ((( SomeOtherColumn = 2);
---
ALTER TABLE `test_modify` MODIFY `id` INT(11) UNSIGNED NOT NULL;
---
ALTER TABLE `test_change` CHANGE `id` `_id` BIGINT(20) UNSIGNED NULL;
---
SELECT * LIMIT 1; SELECT a,b,c,d FROM e LIMIT 1, 2; SELECT 1,2,3 WHERE a in (1,2,3,4,5) and b=5;
---
SELECT count - 50 WHERE a-50 = b WHERE 1 and - 50 WHERE -50 = a WHERE a = -50 WHERE 1 - 50 WHERE 1 and -50;
---
SELECT @ and b;
---
SELECT @"weird variable name";
---
SELECT :pdoParam;
---
SELECT "no closing quote
---
SELECT [sqlserver] FROM [escap[e]]d style];
---
SELECT a FROM b LEFT OUTER JOIN c on (d=f);
---
WITH cte AS (SELECT a, b FROM table), RECURSIVE fibonacci (n, fib_n, next_fib_n) AS ( SELECT 1, 0, 1 UNION ALL SELECT n + 1, next_fib_n, fib_n + next_fib_n FROM fibonacci WHERE n < 10 ) SELECT * FROM fibonacci;
---
WITH cte1 AS (SELECT a, b FROM table1), cte2 AS (SELECT c, d FROM table2) SELECT b, d FROM cte1 JOIN cte2 WHERE cte1.a = cte2.c;
---
SELECT a, GROUP_CONCAT(b, '.') OVER (ORDER BY c GROUPS BETWEEN UNBOUNDED PRECEDING AND CURRENT ROW EXCLUDE NO OTHERS) AS no_others, GROUP_CONCAT(b, '.') OVER (ORDER BY c GROUPS BETWEEN UNBOUNDED PRECEDING AND CURRENT ROW EXCLUDE CURRENT ROW) AS current_row, GROUP_CONCAT(b, '.') OVER (ORDER BY c GROUPS BETWEEN UNBOUNDED PRECEDING AND CURRENT ROW EXCLUDE GROUP) AS grp, GROUP_CONCAT(b, '.') OVER (ORDER BY c GROUPS BETWEEN UNBOUNDED PRECEDING AND CURRENT ROW EXCLUDE TIES) AS tie, GROUP_CONCAT(b, '.') FILTER (WHERE c != 'two') OVER (ORDER BY a) AS filtered, CONVERT(VARCHAR(20), AVG(SalesYTD) OVER (PARTITION BY TerritoryID ORDER BY DATEPART(yy, ModifiedDate)), 1) AS MovingAvg, AVG(starting_salary) OVER w2 AVG, MIN(starting_salary) OVER w2 MIN_STARTING_SALARY, MAX(starting_salary) OVER (w1 ORDER BY hire_date), LISTAGG(arg, ',') OVER (PARTITION BY part ORDER BY ord ROWS BETWEEN 1 PRECEDING AND 1 FOLLOWING) AS LISTAGG_ROWS, LISTAGG(arg, ',') OVER (PARTITION BY part ORDER BY ord RANGE BETWEEN 1 PRECEDING AND 1 FOLLOWING) AS LISTAGG_RANGE, MIN(Revenue) OVER (PARTITION BY DepartmentID ORDER BY RevenueYear ROWS BETWEEN CURRENT ROW AND UNBOUNDED FOLLOWING) AS MinRevenueBeyond FROM t1 WINDOW w1 AS (PARTITION BY department, division), w2 AS (w1 ORDER BY hire_date);
---
SELECT 1::text;
---
MY_NON_TOP_LEVEL_KEYWORD_FX_1(); MY_NON_TOP_LEVEL_KEYWORD_FX_2(); SELECT x FROM (SELECT 1 as x); MY_NON_TOP_LEVEL_KEYWORD_FX_3(); BEGIN MY_NON_TOP_LEVEL_KEYWORD_FX_4(); MY_NON_TOP_LEVEL_KEYWORD_FX_5(); END; BEGIN SELECT x FROM (SELECT 1 as x); MY_NON_TOP_LEVEL_KEYWORD_FX_6(); END;
---
<<<<<<< HEAD
SELECT case when name = 1 then 10 when name = 2 then 20 when name = 3 then case when age > 10 then 30 else 31 end else 40 end AS case1, (SELECT case name when 1 then 10 when 2 then 20 when 3 then case age when 10 then 30 else 31 end else 40 end) case2, name FROM user
---
SELECT ( SELECT * FROM T LIMIT 5 OFFSET 10 ) PostgreSQL_offset_10_limit_5, ( SELECT * FROM T LIMIT 5 OFFSET 10 ROWS FETCH NEXT 5 ROWS ONLY ) MSSQL_offset_10_limit_5, ( SELECT * FROM T FETCH FIRST ROW ONLY ) oracle_limit_1, ( SELECT * FROM T OFFSET 10 ROWS ) oracle_offset_10, ( SELECT * FROM T ORDER BY I OFFSET 10 ROWS FETCH NEXT 5 ROWS ONLY ) oracle_offset_10_limit_5, FROM dual;
---
begin try insert into [t] ([name], [int], [float], [null]) values (N'Ewa', 1, 1.0, null); end try begin catch if ERROR_NUMBER() = 544 begin set IDENTITY_INSERT [t] on; begin try insert into [t] ([name], [int], [float], [null]) values (N'Ewa', 1, 1.0, null); set IDENTITY_INSERT [t] off; end try begin catch set IDENTITY_INSERT [t] off; throw; end catch end else begin throw; end end catch
---
BEGIN FOR i IN 1..5 LOOP DBMS_OUTPUT.PUT_LINE(i); END LOOP; END;
=======
SELECT a FROM test STRAIGHT_JOIN test2 ON test.id = test2.id
>>>>>>> 7f83911c
<|MERGE_RESOLUTION|>--- conflicted
+++ resolved
@@ -98,7 +98,6 @@
 ---
 MY_NON_TOP_LEVEL_KEYWORD_FX_1(); MY_NON_TOP_LEVEL_KEYWORD_FX_2(); SELECT x FROM (SELECT 1 as x); MY_NON_TOP_LEVEL_KEYWORD_FX_3(); BEGIN MY_NON_TOP_LEVEL_KEYWORD_FX_4(); MY_NON_TOP_LEVEL_KEYWORD_FX_5(); END; BEGIN SELECT x FROM (SELECT 1 as x); MY_NON_TOP_LEVEL_KEYWORD_FX_6(); END;
 ---
-<<<<<<< HEAD
 SELECT case when name = 1 then 10 when name = 2 then 20 when name = 3 then case when age > 10 then 30 else 31 end else 40 end AS case1, (SELECT case name when 1 then 10 when 2 then 20 when 3 then case age when 10 then 30 else 31 end else 40 end) case2, name FROM user
 ---
 SELECT ( SELECT * FROM T LIMIT 5 OFFSET 10 ) PostgreSQL_offset_10_limit_5, ( SELECT * FROM T LIMIT 5 OFFSET 10 ROWS FETCH NEXT 5 ROWS ONLY ) MSSQL_offset_10_limit_5, ( SELECT * FROM T FETCH FIRST ROW ONLY ) oracle_limit_1, ( SELECT * FROM T OFFSET 10 ROWS ) oracle_offset_10, ( SELECT * FROM T ORDER BY I OFFSET 10 ROWS FETCH NEXT 5 ROWS ONLY ) oracle_offset_10_limit_5, FROM dual;
@@ -106,6 +105,5 @@
 begin try insert into [t] ([name], [int], [float], [null]) values (N'Ewa', 1, 1.0, null); end try begin catch if ERROR_NUMBER() = 544 begin set IDENTITY_INSERT [t] on; begin try insert into [t] ([name], [int], [float], [null]) values (N'Ewa', 1, 1.0, null); set IDENTITY_INSERT [t] off; end try begin catch set IDENTITY_INSERT [t] off; throw; end catch end else begin throw; end end catch
 ---
 BEGIN FOR i IN 1..5 LOOP DBMS_OUTPUT.PUT_LINE(i); END LOOP; END;
-=======
-SELECT a FROM test STRAIGHT_JOIN test2 ON test.id = test2.id
->>>>>>> 7f83911c
+---
+SELECT a FROM test STRAIGHT_JOIN test2 ON test.id = test2.id